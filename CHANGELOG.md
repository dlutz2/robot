--- conflicted
+++ resolved
@@ -7,18 +7,17 @@
 
 ## [Unreleased]
 
+### Added
+- Added new command: [`expand`] [#964]
+
 ## [1.8.4] - 2022-06-10
 
 ### Added
 - Add `--mapping` option and support for label updates to [`rename`] [#960]
 
 ### Changed
-<<<<<<< HEAD
-- Added new command: [`expand`] [#964]
-=======
 - Optimize memory usage for update queries using `--temporary-file` switch [#978]
 - Allow any case builtin `TYPE` in `template` [#971]
->>>>>>> 32284415
 - Sort [`report`] violations by rule name within level [#955]
 
 ### Fixed
@@ -316,6 +315,7 @@
 [#978]: https://github.com/ontodev/robot/pull/978
 [#973]: https://github.com/ontodev/robot/pull/973
 [#971]: https://github.com/ontodev/robot/pull/971
+[#964]: https://github.com/ontodev/robot/pull/964
 [#960]: https://github.com/ontodev/robot/pull/960
 [#955]: https://github.com/ontodev/robot/pull/955
 [#953]: https://github.com/ontodev/robot/pull/953
