--- conflicted
+++ resolved
@@ -28,13 +28,10 @@
 - Fix behaviour of `--preserve-structure` when using internal or external axiom selectors for [`remove`] or [`filter`] [#816]
 - Fix duplicate_label_synonym [#864]
 - Fix value rendering for entities in [`report`] [#874]
-<<<<<<< HEAD
+- Fix OBO serialisation issues when using `--check false` [#896]
+- Fix `merge --inputs` patterns with parent directories [#899]
 - Fix `deprecated_class_reference` [`report`] query [#902]
-=======
-- Fix `merge --inputs` patterns with parent directories [#899]
-- Fix OBO serialisation issues when using `--check false` [#896]
 - Fix error handling for JSON conversion [#907]
->>>>>>> 055ed5f2
 
 ### Changed
 - Do not allow malformed IRIs to be returned by `IOHelper` [#882]
@@ -277,13 +274,10 @@
 [`template`]: http://robot.obolibrary.org/template
 [`validate`]: http://robot.obolibrary.org/validate
 
-<<<<<<< HEAD
+[#907]: https://github.com/ontodev/robot/pull/907
 [#902]: https://github.com/ontodev/robot/pull/902
-=======
-[#907]: https://github.com/ontodev/robot/pull/907
 [#899]: https://github.com/ontodev/robot/pull/899
 [#896]: https://github.com/ontodev/robot/pull/896
->>>>>>> 055ed5f2
 [#882]: https://github.com/ontodev/robot/pull/882
 [#879]: https://github.com/ontodev/robot/pull/879
 [#874]: https://github.com/ontodev/robot/pull/874
