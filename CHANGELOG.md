# Changelog

All notable changes to this project will be documented in this file.

The format is based on [Keep a Changelog](https://keepachangelog.com/en/1.0.0/),
and this project adheres to [Semantic Versioning](https://semver.org/spec/v2.0.0.html).

## [Unreleased]

<<<<<<< HEAD
- Migrate to OWL API 4.5.26 to deal with [broken turtle serialiser](https://github.com/ontodev/robot/issues/1129). [#1135]
=======
### Added
- Updated ELK from 0.4.3 to 0.5.0. [#999]. This is an important change as ELK 0.5.0 is more complete than 0.4.3, which means that it will potentially uncover inferences, in particular unsatisfiable classes, which were not recognised by ELK 0.4.3.
- Add support for pluggable commands [#1119]
>>>>>>> fa04ed64

## [1.9.4] - 2023-05-23

### Changed
- Speed up unsatisfiable object-property check on certain reasoners including HermiT [#1100]
- Update HermiT from 1.3.8.413 to 1.4.5.456 [#1073]

### Fixed
- Preserve prefixes across ontology load and save [#1101]

## [1.9.3] - 2023-02-16

### Added
- Subset method added to [`extract`] [#1000]

### Changed
- Upgrade OWLAPI to 4.5.25 [#1093]

### Fixed
- Restore logging details for CLI [#1091]
- Fix OBO Serialiser bug where built in vocabulary was introduced as annotation properties [#1089]
- Fix OBO Serialiser erroneous logging [#1088]

## [1.9.2] - 2023-02-09

### Changed
- Upgrade OWLAPI to 4.5.24 [#1086]

### Fixed
- Downgrade SnakeYaml to 1.31 [#1071]
- Don't check for disjoint annotation properties [#1084]

## [1.9.1] - 2022-10-28

### Added
- [`extract`] and [`merge`] should optionally inject provenance [#977]
- Checking for empty strings in addition to missing ones in `missing_label.rq` [#1017]
- Add "domain" and "range" support to export [#1061]

### Fixed
- Fixed report serialization in JSON [#1016]
- Fix missing labels in [`diff`] output. [#1026]
- input IRI now takes catalog file into account [#1030]

## [1.9.0] - 2022-06-16

### Added
- Add new command: [`expand`] [#964]

### Fixed
- Fix OBOGraphs by updating `guava` [#1009]

## [1.8.4] - 2022-06-10

### Added
- Add `--mapping` option and support for label updates to [`rename`] [#960]

### Changed
- Optimize memory usage for update queries using `--temporary-file` switch [#978]
- Allow any case builtin `TYPE` in `template` [#971]
- Sort [`report`] violations by rule name within level [#955]

### Fixed
- Fix subClassOf cycles in related object selection [#979]
- Fix equivalent axioms in [`template`] [#973]

## [1.8.3] - 2021-12-16

### Changed
- Replace `log4j` with `logback` [#948] [#953]

### Fixed
- Fix custom [`report`] queries [#944]
- Fix methods in `Report` object for ROBOT as a library [#951]

## [1.8.2] - 2021-12-02

### Added
- Add links to query documentation for default rules in [`report`] [#879]
- Ability to restrict [`report`] to base ontology [#872]
- Add check for equivalent class with no genus to [`report`] [#865]
- Add check for illegal use of built-in vocabulary [#867]
- Add check for misused replaced-by annotation [#869]
- Add checks for undeclared synonymtype and subsettype [#870]
- Inferred axiom generators for domains and ranges [#931]

### Changed
- Split equivalent class check [#856]
- Allow Dublin Core "terms" namespace (`http://purl.org/dc/terms/`) for `description` and `title` properties on ontology. [#741]
- Allow numbers in lowercase_definition check [#866]
- Blank nodes in [`report`] are now referred to as `blank node` rather than a random identifier [#873]
- Change behaviour of [`template`] `--errors` option without `--force` [#929]
- Fail hard on bad [`reason`] `--equivalent-classes-allowed` argument [#938]

### Fixed
- Fix printing violations in [`report`] [#823]
- Fix handling of `rdf:type` in [`export`] [#834]
- Fix missing annotations from [`export`] [#850]
- Fail on unknown rule names in [`report`] [#858]
- Fix behaviour of `--preserve-structure` when using internal or external axiom selectors for [`remove`] or [`filter`] [#816]
- Fix duplicate_label_synonym [#864]
- Fix value rendering for entities in [`report`] [#874]
- Fix OBO serialisation issues when using `--check false` [#896]
- Fix `merge --inputs` patterns with parent directories [#899]
- Fix `deprecated_class_reference` [`report`] query [#902]
- Fix error handling for JSON conversion [#907]
- Fix handling of property chains when removing/filtering base axioms in [#914]
- Fix SPLIT unpacking in named individuals in [`template`] [#924]

### Changed
- Do not allow malformed IRIs to be returned by `IOHelper` [#882]

## [1.8.1] - 2021-01-27

### Fixed
- Fix handling of class expressions from [`template`] [#808]

## [1.8.0] - 2021-01-27

### Added
- Add [`measure`] command [#774]
- Added 'strict' mode for loading ontologies in [#788]
- Add --allow-missing-entities option in [`rename`] command [#793]
- Add `html-list` format option to [`export`] in [#703]

### Changed
- Explanations for inconsistent and unsatisfiable classes in [`explain`] [#779]

### Fixed
- Allow case-insensitive "SubClasses" in [`export`] header [#802]

## [1.7.2] - 2020-11-18

### Changed
- Update to whelk 1.0.4
- Run [`query`] on existing TDB dataset (instead of ontology input) in [#792]
- Improved error messages for [`template`] parse errors in [#796]

### Fixed
- Fix blank node subjects in [`report`] in [#767]
- Fixed IRI handling for [`template`] in [#783]

## [1.7.1] - 2020-10-22

### Added
- Add Whelk OWL reasoner in [#730]
- Add [`validate`] command [#691]
- Add `--errors <path>` option to [`template`] in [#713]
- Add new formats to [`report`]: HTML, JSON, and XLSX [#699]
- Add `--fail-on-violation <bool>` option to [`verify`] in [#738]
- Add `html-list` format option to [`export`] in [#703]

### Fixed
- Handle empty [`template`] property charactersitics in [#719]
- Fix referencing properties by CURIE in [`export`] in [#722]
- Fix [`validate`] `--write-all true` in [#726]
- Fix reported row number in [`validate`] error tables in [#727]
- Fix equivalent class rendering for [`template`] in [#728]
- Fix ontology IRI rendering for [`report`] in [#739]

## [1.7.0] - 2020-07-31

### Added
- Add [`export`] command [#481]
- Add JSON format to [`export`] in [#645]
- Add Excel format to [`export`] in [#646]
- Add `--create-tdb <true/false>` option to [`query`] in [#685]

### Changed
- Updated `obographs` from 0.0.8 to 0.2.1 [#657]

### Fixed
- Fix filtering axioms with multiple axiom selectors [#644]
- Fix comparator method for sorting empty strings with [`export`] in [#654]
- Fix releasing dataset after exception when running [`report`] with `--tdb true` [#659]
- Reduced time spent loading datasets for [`query`] in [#666]
- Fix writing JSON format to use `OutputStream` with ['convert'] in [#671]
- Fix IRI resolution for `template` in [#689]
- Fix MIREOT [`extract`] on overlapping class/individual entity for [#709] in [#710]
- Fix issue with `--add-prefixes` option in [#715]

## [1.6.0] - 2020-03-04

### Added
- Add [`collapse`] command [#578]
- Add support for anonymous class assertions in [`template`] in [#630]
- Add maven plugin to update OBO context [#608]
- Add more efficient mode for [`reduce`] when only considering named classes [#619]

### Changed
- Switch whitespace queries to regex [#606]
- Update nucleus import for tests [#597]

### Fixed
- Fix warning when term is in imports (extract command) [#625]
- Fix index out of bounds error in extract [#617]
- Use URIs to fix resource path issues [#603]

## [1.5.0] - 2019-11-28

### Added

- Add new [`python`] command, allowing ROBOT to be controlled from Python using [Py4j](https://www.py4j.org/).
- Add `internal`/`external` selectors for [`remove`]/[`filter`] in [#570]
- Add language selectors for [`remove`]/[`filter`] in [#574]
- Add `tautologies` and `structural-tautologies` selectors for [`remove`]/[`filter`] in [#579]
- Add catalog options for right-side of [`diff`] in [#584]

## [1.4.3] - 2019-09-12

### Fixed

- Fix excessive logging, [#567] and [#374]

## [1.4.2] - 2019-09-11

### Added

- Update [`repair`] to migrate annotations [#510]
- Allow use of Jena TDB for [`report`] in [#558]
- Add `--exclude-tautologies` option for [`reason`] in [#560]

### Changed

- Follow redirects for gzipped input IRIs [#537]

### Fixed

- Fix bug with imported axioms [#523]
- Fix index out of bounds for [`report`] `--print` in [#546]
- Fix stack overflow in [`remove`]/[`filter`] in [#547]
- Fix [`query`] when chaining with `--input-iri` [#555]
- Fix [`template`] bug with equivalent classes [#559]
- Fix [`template`] bug with nested annotation [#564]

## [1.4.1] - 2019-06-27

### Added

- Add `--tdb true` option to [`query`] for Jena TDB on-disk storage [#475]
- Add IRI pattern matching to [`remove`]/[`filter`] in [#448]
- Add `--signature` option to [`remove`]/[`filter`], improve docs [#484]
- Add more output options to [`diff`] in [#461]
- Allow specified prefixes for output [#488]

### Changed

- Made major update to [`template`] command [#403]

### Fixed

- Fix invalid reference errors for OWL built-ins [#455]
- Fix import handling for SPARQL UPDATE [#471]
- Fix [`remove`]/[`filter`] for terms not in ontology [#507]

## [1.4.0] - 2019-03-14

### Added

- Add [`rename`] command [#419], allowing you to replace lists of old IRIs with new IRIs
- Add SPARQL Update support [#352], but note the warning in the 'Update' section of the documentation at <http://robot.obolibrary.org/query>
- Add `--annotate-with-source` option for [`extract`] in [#392]
- Add `--intermediates` option for [`extract`] [#441]
- Add `--individuals` option for [`extract`] [#385]
- Add new selectors for [`remove`] and [`filter`]: `domain` and `range` [#427], `ontology` [#452]

### Changed

- Made improvements to the built-in reports [#438]

## [1.3.0] - 2019-01-18

### Added

- Add [`explain`] command, contributed by [Jim Balhoff](https://github/balhoff)

## [1.2.0] - 2018-12-06

### Added

- Add [`remove`] command for removing axioms from an ontology
- Add [`filter`] command for copying selected axioms to a new ontology
- Add `--use-graphs true` option for [`query`] allows queries over imports as named graphs [#158]
- Add `--labels` option to [`diff`] command [#363]
- Add support for gzipped files [#371]

### Changed

- **Breaking Change**: We have upgraded from Apache Jena 2.13.0 to 3.8.0 [#314], which involves the renaming of several packages and changes to the return types of `QueryOperation`. One other change we've noted is that the new Jena adds fewer `xsd:string` datatypes than the previous version.
- Upgrade to OWLAPI 4.5.6 sometimes changes the ordering of elements in RDFXML format, causing spurious differences in line order when comparing output from previous versions of ROBOT. But note that Protege5.5 uses the same version of the OWLAPI so orderings should be consistent between the two.

## [1.1.0] - 2018-08-04

### Added

- Add [`report`] command
- Add `--collapse-import-closure` option for [`merge`]: When `true` (the default) all imports will be merged and all `owl:import` statements will be removed. **Possible breaking change**: In previous versions of ROBOT, `owl:import` statements were not removed. [#275]
- Add global `--catalog FILE` option [#274]
- Add `--check` option for [`convert`] allows conversion of more OBO-format files
- Add `--include-annotations` option for [`merge`] allows better control of ontology annotations [#277]
- Add `--copy-ontology-annotations` option for [`extract`] in [#319]
- Add `--dump-unsatisfiable` option for [`reason`] [#174]

### Fixed

- improved error messages, linking to ROBOT website [#246]

## [1.0.0] - 2018-02-08

First official release of ROBOT!

[Unreleased]: https://github.com/ontodev/robot/compare/v1.9.4...HEAD
[1.9.4]: https://github.com/ontodev/robot/compare/v1.9.3...v1.9.4
[1.9.3]: https://github.com/ontodev/robot/compare/v1.9.2...v1.9.3
[1.9.2]: https://github.com/ontodev/robot/compare/v1.9.1...v1.9.2
[1.9.1]: https://github.com/ontodev/robot/compare/v1.9.0...v1.9.1
[1.9.0]: https://github.com/ontodev/robot/compare/v1.8.4...v1.9.0
[1.8.4]: https://github.com/ontodev/robot/compare/v1.8.3...v1.8.4
[1.8.3]: https://github.com/ontodev/robot/compare/v1.8.2...v1.8.3
[1.8.2]: https://github.com/ontodev/robot/compare/v1.8.1...v1.8.2
[1.8.1]: https://github.com/ontodev/robot/compare/v1.8.0...v1.8.1
[1.8.0]: https://github.com/ontodev/robot/compare/v1.7.2...v1.8.0
[1.7.2]: https://github.com/ontodev/robot/compare/v1.7.1...v1.7.2
[1.7.1]: https://github.com/ontodev/robot/compare/v1.7.0...v1.7.1
[1.7.0]: https://github.com/ontodev/robot/compare/v1.6.0...v1.7.0
[1.6.0]: https://github.com/ontodev/robot/compare/v1.5.0...v1.6.0
[1.5.0]: https://github.com/ontodev/robot/compare/v1.4.3...v1.5.0
[1.4.3]: https://github.com/ontodev/robot/compare/v1.4.2...v1.4.3
[1.4.2]: https://github.com/ontodev/robot/compare/v1.4.1...v1.4.2
[1.4.1]: https://github.com/ontodev/robot/compare/v1.4.0...v1.4.1
[1.4.0]: https://github.com/ontodev/robot/compare/v1.3.0...v1.4.0
[1.3.0]: https://github.com/ontodev/robot/compare/v1.2.0...v1.3.0
[1.2.0]: https://github.com/ontodev/robot/compare/v1.1.0...v1.2.0
[1.1.0]: https://github.com/ontodev/robot/compare/v1.0.0...v1.1.0
[1.0.0]: https://github.com/ontodev/robot/releases/tag/v1.0.0

[Jim Balhoff]: https://github/balhoff

[`collapse`]: http://robot.obolibrary.org/collapse
[`convert`]: http://robot.obolibrary.org/convert
[`diff`]: http://robot.obolibrary.org/diff
[`explain`]: http://robot.obolibrary.org/explain
[`export`]: http://robot.obolibrary.org/export
[`expand`]: http://robot.obolibrary.org/expand
[`extract`]: http://robot.obolibrary.org/extract
[`filter`]: http://robot.obolibrary.org/filter
[`measure`]: http://robot.obolibrary.org/measure
[`merge`]: http://robot.obolibrary.org/merge
[`python`]: http://robot.obolibrary.org/python
[`query`]: http://robot.obolibrary.org/query
[`reason`]: http://robot.obolibrary.org/reason
[`reduce`]: http://robot.obolibrary.org/reduce
[`remove`]: http://robot.obolibrary.org/remove
[`rename`]: http://robot.obolibrary.org/rename
[`repair`]: http://robot.obolibrary.org/repair
[`report`]: http://robot.obolibrary.org/report
[`template`]: http://robot.obolibrary.org/template
[`validate`]: http://robot.obolibrary.org/validate

[#1119]: https://github.com/ontodev/robot/pull/1119
[#1100]: https://github.com/ontodev/robot/pull/1100
[#1091]: https://github.com/ontodev/robot/issues/1091
[#1089]: https://github.com/ontodev/robot/issues/1089
[#1088]: https://github.com/ontodev/robot/issues/1088
[#1086]: https://github.com/ontodev/robot/pull/1086
[#1084]: https://github.com/ontodev/robot/issues/1084
[#1073]: https://github.com/ontodev/robot/pull/1073
[#1071]: https://github.com/ontodev/robot/pull/1071
[#1061]: https://github.com/ontodev/robot/issues/1061
[#1030]: https://github.com/ontodev/robot/issues/1030
[#1026]: https://github.com/ontodev/robot/issues/1026
[#1017]: https://github.com/ontodev/robot/issues/1017
[#1016]: https://github.com/ontodev/robot/issues/1016
[#1009]: https://github.com/ontodev/robot/issues/1009
[#1000]: https://github.com/ontodev/robot/pull/1000
[#999]: https://github.com/ontodev/robot/pull/999
[#979]: https://github.com/ontodev/robot/pull/979
[#978]: https://github.com/ontodev/robot/pull/978
[#977]: https://github.com/ontodev/robot/pull/977
[#973]: https://github.com/ontodev/robot/pull/973
[#971]: https://github.com/ontodev/robot/pull/971
[#964]: https://github.com/ontodev/robot/pull/964
[#960]: https://github.com/ontodev/robot/pull/960
[#955]: https://github.com/ontodev/robot/pull/955
[#953]: https://github.com/ontodev/robot/pull/953
[#951]: https://github.com/ontodev/robot/pull/951
[#948]: https://github.com/ontodev/robot/pull/948
[#944]: https://github.com/ontodev/robot/pull/944
[#938]: https://github.com/ontodev/robot/pull/938
[#929]: https://github.com/ontodev/robot/pull/929
[#924]: https://github.com/ontodev/robot/issues/924
[#914]: https://github.com/ontodev/robot/pull/914
[#907]: https://github.com/ontodev/robot/pull/907
[#902]: https://github.com/ontodev/robot/pull/902
[#899]: https://github.com/ontodev/robot/pull/899
[#896]: https://github.com/ontodev/robot/pull/896
[#882]: https://github.com/ontodev/robot/pull/882
[#879]: https://github.com/ontodev/robot/pull/879
[#874]: https://github.com/ontodev/robot/pull/874
[#872]: https://github.com/ontodev/robot/pull/872
[#870]: https://github.com/ontodev/robot/pull/870
[#869]: https://github.com/ontodev/robot/pull/869
[#867]: https://github.com/ontodev/robot/pull/867
[#866]: https://github.com/ontodev/robot/pull/866
[#865]: https://github.com/ontodev/robot/pull/865
[#864]: https://github.com/ontodev/robot/pull/864
[#858]: https://github.com/ontodev/robot/pull/858
[#856]: https://github.com/ontodev/robot/pull/856
[#850]: https://github.com/ontodev/robot/pull/850
[#834]: https://github.com/ontodev/robot/pull/834
[#823]: https://github.com/ontodev/robot/pull/823
[#816]: https://github.com/ontodev/robot/pull/816
[#808]: https://github.com/ontodev/robot/pull/808
[#802]: https://github.com/ontodev/robot/pull/802
[#796]: https://github.com/ontodev/robot/pull/796
[#793]: https://github.com/ontodev/robot/pull/793
[#792]: https://github.com/ontodev/robot/pull/792
[#788]: https://github.com/ontodev/robot/pull/788
[#783]: https://github.com/ontodev/robot/pull/783
[#767]: https://github.com/ontodev/robot/pull/767
[#758]: https://github.com/ontodev/robot/pull/758
[#741]: https://github.com/ontodev/robot/issues/741
[#739]: https://github.com/ontodev/robot/pull/739
[#738]: https://github.com/ontodev/robot/pull/738
[#728]: https://github.com/ontodev/robot/pull/728
[#727]: https://github.com/ontodev/robot/pull/727
[#726]: https://github.com/ontodev/robot/pull/726
[#722]: https://github.com/ontodev/robot/pull/722
[#719]: https://github.com/ontodev/robot/pull/716
[#715]: https://github.com/ontodev/robot/pull/715
[#713]: https://github.com/ontodev/robot/pull/713
[#710]: https://github.com/ontodev/robot/pull/710
[#709]: https://github.com/ontodev/robot/issues/709
[#703]: https://github.com/ontodev/robot/pull/703
[#699]: https://github.com/ontodev/robot/pull/699
[#691]: https://github.com/ontodev/robot/pull/691
[#689]: https://github.com/ontodev/robot/pull/689
[#685]: https://github.com/ontodev/robot/pull/685
[#671]: https://github.com/ontodev/robot/pull/671
[#666]: https://github.com/ontodev/robot/pull/666
[#659]: https://github.com/ontodev/robot/issues/659
[#657]: https://github.com/ontodev/robot/pull/657
[#654]: https://github.com/ontodev/robot/issues/654
[#646]: https://github.com/ontodev/robot/issues/646
[#645]: https://github.com/ontodev/robot/issues/645
[#644]: https://github.com/ontodev/robot/issues/644
[#630]: https://github.com/ontodev/robot/issues/630
[#625]: https://github.com/ontodev/robot/issues/625
[#619]: https://github.com/ontodev/robot/issues/619
[#617]: https://github.com/ontodev/robot/issues/617
[#608]: https://github.com/ontodev/robot/issues/608
[#606]: https://github.com/ontodev/robot/issues/606
[#603]: https://github.com/ontodev/robot/issues/603
[#597]: https://github.com/ontodev/robot/issues/597
[#584]: https://github.com/ontodev/robot/issues/584
[#579]: https://github.com/ontodev/robot/issues/579
[#578]: https://github.com/ontodev/robot/issues/579
[#574]: https://github.com/ontodev/robot/issues/574
[#570]: https://github.com/ontodev/robot/issues/570
[#567]: https://github.com/ontodev/robot/issues/567
[#564]: https://github.com/ontodev/robot/issues/564
[#560]: https://github.com/ontodev/robot/issues/560
[#559]: https://github.com/ontodev/robot/issues/559
[#558]: https://github.com/ontodev/robot/issues/558
[#555]: https://github.com/ontodev/robot/issues/555
[#547]: https://github.com/ontodev/robot/issues/547
[#546]: https://github.com/ontodev/robot/issues/546
[#537]: https://github.com/ontodev/robot/issues/537
[#523]: https://github.com/ontodev/robot/issues/523
[#510]: https://github.com/ontodev/robot/issues/510
[#507]: https://github.com/ontodev/robot/issues/507
[#488]: https://github.com/ontodev/robot/issues/488
[#484]: https://github.com/ontodev/robot/issues/484
[#481]: https://github.com/ontodev/robot/issues/481
[#475]: https://github.com/ontodev/robot/issues/475
[#471]: https://github.com/ontodev/robot/issues/471
[#461]: https://github.com/ontodev/robot/issues/461
[#455]: https://github.com/ontodev/robot/issues/455
[#452]: https://github.com/ontodev/robot/issues/452
[#448]: https://github.com/ontodev/robot/issues/448
[#441]: https://github.com/ontodev/robot/issues/441
[#438]: https://github.com/ontodev/robot/issues/438
[#427]: https://github.com/ontodev/robot/issues/427
[#419]: https://github.com/ontodev/robot/issues/419
[#403]: https://github.com/ontodev/robot/issues/403
[#392]: https://github.com/ontodev/robot/issues/392
[#385]: https://github.com/ontodev/robot/issues/385
[#374]: https://github.com/ontodev/robot/issues/374
[#371]: https://github.com/ontodev/robot/issues/371
[#363]: https://github.com/ontodev/robot/issues/363
[#352]: https://github.com/ontodev/robot/issues/352
[#319]: https://github.com/ontodev/robot/issues/319
[#314]: https://github.com/ontodev/robot/issues/314
[#277]: https://github.com/ontodev/robot/issues/277
[#275]: https://github.com/ontodev/robot/issues/275
[#274]: https://github.com/ontodev/robot/issues/274
[#246]: https://github.com/ontodev/robot/issues/246
[#174]: https://github.com/ontodev/robot/issues/174
[#158]: https://github.com/ontodev/robot/issues/158<|MERGE_RESOLUTION|>--- conflicted
+++ resolved
@@ -7,13 +7,13 @@
 
 ## [Unreleased]
 
-<<<<<<< HEAD
-- Migrate to OWL API 4.5.26 to deal with [broken turtle serialiser](https://github.com/ontodev/robot/issues/1129). [#1135]
-=======
 ### Added
 - Updated ELK from 0.4.3 to 0.5.0. [#999]. This is an important change as ELK 0.5.0 is more complete than 0.4.3, which means that it will potentially uncover inferences, in particular unsatisfiable classes, which were not recognised by ELK 0.4.3.
 - Add support for pluggable commands [#1119]
->>>>>>> fa04ed64
+
+### Changed
+- Migrate to OWL API 4.5.26 to deal with [broken turtle serialiser](https://github.com/ontodev/robot/issues/1129). [#1135]
+- Improvements to `export` and `report` for XLSX format [#1148]
 
 ## [1.9.4] - 2023-05-23
 
@@ -373,6 +373,8 @@
 [`template`]: http://robot.obolibrary.org/template
 [`validate`]: http://robot.obolibrary.org/validate
 
+[#1148]: https://github.com/ontodev/robot/pull/1148
+[#1135]: https://github.com/ontodev/robot/pull/1135
 [#1119]: https://github.com/ontodev/robot/pull/1119
 [#1100]: https://github.com/ontodev/robot/pull/1100
 [#1091]: https://github.com/ontodev/robot/issues/1091
