# Changelog

All notable changes to this project will be documented in this file.

The format is based on [Keep a Changelog](https://keepachangelog.com/en/1.0.0/),
and this project adheres to [Semantic Versioning](https://semver.org/spec/v2.0.0.html).

## [Unreleased]
<<<<<<< HEAD
- Optimize memory usage for update queries using `--temporary-file` switch [#978]
=======

### Changed
>>>>>>> 930f156d
- Sort [`report`] violations by rule name within level [#955]

### Fixed
- Fix subClassOf cycles in related object selection [#979]

## [1.8.3] - 2021-12-16

### Changed
- Replace `log4j` with `logback` [#948] [#953]

### Fixed
- Fix custom [`report`] queries [#944]
- Fix methods in `Report` object for ROBOT as a library [#951]

## [1.8.2] - 2021-12-02

### Added
- Add links to query documentation for default rules in [`report`] [#879]
- Ability to restrict [`report`] to base ontology [#872]
- Add check for equivalent class with no genus to [`report`] [#865]
- Add check for illegal use of built-in vocabulary [#867]
- Add check for misused replaced-by annotation [#869]
- Add checks for undeclared synonymtype and subsettype [#870]
- Inferred axiom generators for domains and ranges [#931]

### Changed
- Split equivalent class check [#856]
- Allow Dublin Core "terms" namespace (`http://purl.org/dc/terms/`) for `description` and `title` properties on ontology. [#741]
- Allow numbers in lowercase_definition check [#866]
- Blank nodes in [`report`] are now referred to as `blank node` rather than a random identifier [#873]
- Change behaviour of [`template`] `--errors` option without `--force` [#929]
- Fail hard on bad [`reason`] `--equivalent-classes-allowed` argument [#938]

### Fixed
- Fix printing violations in [`report`] [#823]
- Fix handling of `rdf:type` in [`export`] [#834]
- Fix missing annotations from [`export`] [#850]
- Fail on unknown rule names in [`report`] [#858]
- Fix behaviour of `--preserve-structure` when using internal or external axiom selectors for [`remove`] or [`filter`] [#816]
- Fix duplicate_label_synonym [#864]
- Fix value rendering for entities in [`report`] [#874]
- Fix OBO serialisation issues when using `--check false` [#896]
- Fix `merge --inputs` patterns with parent directories [#899]
- Fix `deprecated_class_reference` [`report`] query [#902]
- Fix error handling for JSON conversion [#907]
- Fix handling of property chains when removing/filtering base axioms in [#914]
- Fix SPLIT unpacking in named individuals in [`template`] [#924]

### Changed
- Do not allow malformed IRIs to be returned by `IOHelper` [#882]

## [1.8.1] - 2021-01-27

### Fixed
- Fix handling of class expressions from [`template`] [#808]

## [1.8.0] - 2021-01-27

### Added
- Add [`measure`] command [#774]
- Added 'strict' mode for loading ontologies in [#788]
- Add --allow-missing-entities option in [`rename`] command [#793]
- Add `html-list` format option to [`export`] in [#703]

### Changed
- Explanations for inconsistent and unsatisfiable classes in [`explain`] [#779]

### Fixed
- Allow case-insensitive "SubClasses" in [`export`] header [#802]

## [1.7.2] - 2020-11-18

### Changed
- Update to whelk 1.0.4
- Run [`query`] on existing TDB dataset (instead of ontology input) in [#792]
- Improved error messages for [`template`] parse errors in [#796]

### Fixed
- Fix blank node subjects in [`report`] in [#767]
- Fixed IRI handling for [`template`] in [#783]

## [1.7.1] - 2020-10-22

### Added
- Add Whelk OWL reasoner in [#730]
- Add [`validate`] command [#691]
- Add `--errors <path>` option to [`template`] in [#713]
- Add new formats to [`report`]: HTML, JSON, and XLSX [#699]
- Add `--fail-on-violation <bool>` option to [`verify`] in [#738]
- Add `html-list` format option to [`export`] in [#703]

### Fixed
- Handle empty [`template`] property charactersitics in [#719]
- Fix referencing properties by CURIE in [`export`] in [#722]
- Fix [`validate`] `--write-all true` in [#726]
- Fix reported row number in [`validate`] error tables in [#727]
- Fix equivalent class rendering for [`template`] in [#728]
- Fix ontology IRI rendering for [`report`] in [#739]

## [1.7.0] - 2020-07-31

### Added
- Add [`export`] command [#481]
- Add JSON format to [`export`] in [#645]
- Add Excel format to [`export`] in [#646]
- Add `--create-tdb <true/false>` option to [`query`] in [#685]

### Changed
- Updated `obographs` from 0.0.8 to 0.2.1 [#657]

### Fixed
- Fix filtering axioms with multiple axiom selectors [#644]
- Fix comparator method for sorting empty strings with [`export`] in [#654]
- Fix releasing dataset after exception when running [`report`] with `--tdb true` [#659]
- Reduced time spent loading datasets for [`query`] in [#666]
- Fix writing JSON format to use `OutputStream` with ['convert'] in [#671]
- Fix IRI resolution for `template` in [#689]
- Fix MIREOT [`extract`] on overlapping class/individual entity for [#709] in [#710]
- Fix issue with `--add-prefixes` option in [#715]

## [1.6.0] - 2020-03-04

### Added
- Add [`collapse`] command [#578]
- Add support for anonymous class assertions in [`template`] in [#630]
- Add maven plugin to update OBO context [#608]
- Add more efficient mode for [`reduce`] when only considering named classes [#619]

### Changed
- Switch whitespace queries to regex [#606]
- Update nucleus import for tests [#597]

### Fixed
- Fix warning when term is in imports (extract command) [#625]
- Fix index out of bounds error in extract [#617]
- Use URIs to fix resource path issues [#603]

## [1.5.0] - 2019-11-28

### Added

- Add new [`python`] command, allowing ROBOT to be controlled from Python using [Py4j](https://www.py4j.org/).
- Add `internal`/`external` selectors for [`remove`]/[`filter`] in [#570]
- Add language selectors for [`remove`]/[`filter`] in [#574]
- Add `tautologies` and `structural-tautologies` selectors for [`remove`]/[`filter`] in [#579]
- Add catalog options for right-side of [`diff`] in [#584]

## [1.4.3] - 2019-09-12

### Fixed

- Fix excessive logging, [#567] and [#374]

## [1.4.2] - 2019-09-11

### Added

- Update [`repair`] to migrate annotations [#510]
- Allow use of Jena TDB for [`report`] in [#558]
- Add `--exclude-tautologies` option for [`reason`] in [#560]

### Changed

- Follow redirects for gzipped input IRIs [#537]

### Fixed

- Fix bug with imported axioms [#523]
- Fix index out of bounds for [`report`] `--print` in [#546]
- Fix stack overflow in [`remove`]/[`filter`] in [#547]
- Fix [`query`] when chaining with `--input-iri` [#555]
- Fix [`template`] bug with equivalent classes [#559]
- Fix [`template`] bug with nested annotation [#564]

## [1.4.1] - 2019-06-27

### Added

- Add `--tdb true` option to [`query`] for Jena TDB on-disk storage [#475]
- Add IRI pattern matching to [`remove`]/[`filter`] in [#448]
- Add `--signature` option to [`remove`]/[`filter`], improve docs [#484]
- Add more output options to [`diff`] in [#461]
- Allow specified prefixes for output [#488]

### Changed

- Made major update to [`template`] command [#403]

### Fixed

- Fix invalid reference errors for OWL built-ins [#455]
- Fix import handling for SPARQL UPDATE [#471]
- Fix [`remove`]/[`filter`] for terms not in ontology [#507]

## [1.4.0] - 2019-03-14

### Added

- Add [`rename`] command [#419], allowing you to replace lists of old IRIs with new IRIs
- Add SPARQL Update support [#352], but note the warning in the 'Update' section of the documentation at <http://robot.obolibrary.org/query>
- Add `--annotate-with-source` option for [`extract`] in [#392]
- Add `--intermediates` option for [`extract`] [#441]
- Add `--individuals` option for [`extract`] [#385]
- Add new selectors for [`remove`] and [`filter`]: `domain` and `range` [#427], `ontology` [#452]

### Changed

- Made improvements to the built-in reports [#438]

## [1.3.0] - 2019-01-18

### Added

- Add [`explain`] command, contributed by [Jim Balhoff](https://github/balhoff)

## [1.2.0] - 2018-12-06

### Added

- Add [`remove`] command for removing axioms from an ontology
- Add [`filter`] command for copying selected axioms to a new ontology
- Add `--use-graphs true` option for [`query`] allows queries over imports as named graphs [#158]
- Add `--labels` option to [`diff`] command [#363]
- Add support for gzipped files [#371]

### Changed

- **Breaking Change**: We have upgraded from Apache Jena 2.13.0 to 3.8.0 [#314], which involves the renaming of several packages and changes to the return types of `QueryOperation`. One other change we've noted is that the new Jena adds fewer `xsd:string` datatypes than the previous version.
- Upgrade to OWLAPI 4.5.6 sometimes changes the ordering of elements in RDFXML format, causing spurious differences in line order when comparing output from previous versions of ROBOT. But note that Protege5.5 uses the same version of the OWLAPI so orderings should be consistent between the two.

## [1.1.0] - 2018-08-04

### Added

- Add [`report`] command
- Add `--collapse-import-closure` option for [`merge`]: When `true` (the default) all imports will be merged and all `owl:import` statements will be removed. **Possible breaking change**: In previous versions of ROBOT, `owl:import` statements were not removed. [#275]
- Add global `--catalog FILE` option [#274]
- Add `--check` option for [`convert`] allows conversion of more OBO-format files
- Add `--include-annotations` option for [`merge`] allows better control of ontology annotations [#277]
- Add `--copy-ontology-annotations` option for [`extract`] in [#319]
- Add `--dump-unsatisfiable` option for [`reason`] [#174]

### Fixed

- improved error messages, linking to ROBOT website [#246]

## [1.0.0] - 2018-02-08

First official release of ROBOT!

[Unreleased]: https://github.com/ontodev/robot/compare/v1.8.3...HEAD
[1.8.3]: https://github.com/ontodev/robot/compare/v1.8.2...v1.8.3
[1.8.2]: https://github.com/ontodev/robot/compare/v1.8.1...v1.8.2
[1.8.1]: https://github.com/ontodev/robot/compare/v1.8.0...v1.8.1
[1.8.0]: https://github.com/ontodev/robot/compare/v1.7.2...v1.8.0
[1.7.2]: https://github.com/ontodev/robot/compare/v1.7.1...v1.7.2
[1.7.1]: https://github.com/ontodev/robot/compare/v1.7.0...v1.7.1
[1.7.0]: https://github.com/ontodev/robot/compare/v1.6.0...v1.7.0
[1.6.0]: https://github.com/ontodev/robot/compare/v1.5.0...v1.6.0
[1.5.0]: https://github.com/ontodev/robot/compare/v1.4.3...v1.5.0
[1.4.3]: https://github.com/ontodev/robot/compare/v1.4.2...v1.4.3
[1.4.2]: https://github.com/ontodev/robot/compare/v1.4.1...v1.4.2
[1.4.1]: https://github.com/ontodev/robot/compare/v1.4.0...v1.4.1
[1.4.0]: https://github.com/ontodev/robot/compare/v1.3.0...v1.4.0
[1.3.0]: https://github.com/ontodev/robot/compare/v1.2.0...v1.3.0
[1.2.0]: https://github.com/ontodev/robot/compare/v1.1.0...v1.2.0
[1.1.0]: https://github.com/ontodev/robot/compare/v1.0.0...v1.1.0
[1.0.0]: https://github.com/ontodev/robot/releases/tag/v1.0.0

[Jim Balhoff]: https://github/balhoff

[`collapse`]: http://robot.obolibrary.org/collapse
[`convert`]: http://robot.obolibrary.org/convert
[`diff`]: http://robot.obolibrary.org/diff
[`explain`]: http://robot.obolibrary.org/explain
[`export`]: http://robot.obolibrary.org/export
[`extract`]: http://robot.obolibrary.org/extract
[`filter`]: http://robot.obolibrary.org/filter
[`measure`]: http://robot.obolibrary.org/measure
[`merge`]: http://robot.obolibrary.org/merge
[`python`]: http://robot.obolibrary.org/python
[`query`]: http://robot.obolibrary.org/query
[`reason`]: http://robot.obolibrary.org/reason
[`reduce`]: http://robot.obolibrary.org/reduce
[`remove`]: http://robot.obolibrary.org/remove
[`rename`]: http://robot.obolibrary.org/rename
[`repair`]: http://robot.obolibrary.org/repair
[`report`]: http://robot.obolibrary.org/report
[`template`]: http://robot.obolibrary.org/template
[`validate`]: http://robot.obolibrary.org/validate

[#979]: https://github.com/ontodev/robot/pull/979
[#955]: https://github.com/ontodev/robot/pull/955
[#953]: https://github.com/ontodev/robot/pull/953
[#951]: https://github.com/ontodev/robot/pull/951
[#948]: https://github.com/ontodev/robot/pull/948
[#944]: https://github.com/ontodev/robot/pull/944
[#938]: https://github.com/ontodev/robot/pull/938
[#929]: https://github.com/ontodev/robot/pull/929
[#924]: https://github.com/ontodev/robot/issues/924
[#914]: https://github.com/ontodev/robot/pull/914
[#907]: https://github.com/ontodev/robot/pull/907
[#902]: https://github.com/ontodev/robot/pull/902
[#899]: https://github.com/ontodev/robot/pull/899
[#896]: https://github.com/ontodev/robot/pull/896
[#882]: https://github.com/ontodev/robot/pull/882
[#879]: https://github.com/ontodev/robot/pull/879
[#874]: https://github.com/ontodev/robot/pull/874
[#872]: https://github.com/ontodev/robot/pull/872
[#870]: https://github.com/ontodev/robot/pull/870
[#869]: https://github.com/ontodev/robot/pull/869
[#867]: https://github.com/ontodev/robot/pull/867
[#866]: https://github.com/ontodev/robot/pull/866
[#865]: https://github.com/ontodev/robot/pull/865
[#864]: https://github.com/ontodev/robot/pull/864
[#858]: https://github.com/ontodev/robot/pull/858
[#856]: https://github.com/ontodev/robot/pull/856
[#850]: https://github.com/ontodev/robot/pull/850
[#834]: https://github.com/ontodev/robot/pull/834
[#823]: https://github.com/ontodev/robot/pull/823
[#816]: https://github.com/ontodev/robot/pull/816
[#808]: https://github.com/ontodev/robot/pull/808
[#802]: https://github.com/ontodev/robot/pull/802
[#796]: https://github.com/ontodev/robot/pull/796
[#793]: https://github.com/ontodev/robot/pull/793
[#792]: https://github.com/ontodev/robot/pull/792
[#788]: https://github.com/ontodev/robot/pull/788
[#783]: https://github.com/ontodev/robot/pull/783
[#767]: https://github.com/ontodev/robot/pull/767
[#758]: https://github.com/ontodev/robot/pull/758
[#741]: https://github.com/ontodev/robot/issues/741
[#739]: https://github.com/ontodev/robot/pull/739
[#738]: https://github.com/ontodev/robot/pull/738
[#728]: https://github.com/ontodev/robot/pull/728
[#727]: https://github.com/ontodev/robot/pull/727
[#726]: https://github.com/ontodev/robot/pull/726
[#722]: https://github.com/ontodev/robot/pull/722
[#719]: https://github.com/ontodev/robot/pull/716
[#715]: https://github.com/ontodev/robot/pull/715
[#713]: https://github.com/ontodev/robot/pull/713
[#710]: https://github.com/ontodev/robot/pull/710
[#709]: https://github.com/ontodev/robot/issues/709
[#703]: https://github.com/ontodev/robot/pull/703
[#699]: https://github.com/ontodev/robot/pull/699
[#691]: https://github.com/ontodev/robot/pull/691
[#689]: https://github.com/ontodev/robot/pull/689
[#685]: https://github.com/ontodev/robot/pull/685
[#671]: https://github.com/ontodev/robot/pull/671
[#666]: https://github.com/ontodev/robot/pull/666
[#659]: https://github.com/ontodev/robot/issues/659
[#657]: https://github.com/ontodev/robot/pull/657
[#654]: https://github.com/ontodev/robot/issues/654
[#646]: https://github.com/ontodev/robot/issues/646
[#645]: https://github.com/ontodev/robot/issues/645
[#644]: https://github.com/ontodev/robot/issues/644
[#630]: https://github.com/ontodev/robot/issues/630
[#625]: https://github.com/ontodev/robot/issues/625
[#619]: https://github.com/ontodev/robot/issues/619
[#617]: https://github.com/ontodev/robot/issues/617
[#608]: https://github.com/ontodev/robot/issues/608
[#606]: https://github.com/ontodev/robot/issues/606
[#603]: https://github.com/ontodev/robot/issues/603
[#597]: https://github.com/ontodev/robot/issues/597
[#584]: https://github.com/ontodev/robot/issues/584
[#579]: https://github.com/ontodev/robot/issues/579
[#578]: https://github.com/ontodev/robot/issues/579
[#574]: https://github.com/ontodev/robot/issues/574
[#570]: https://github.com/ontodev/robot/issues/570
[#567]: https://github.com/ontodev/robot/issues/567
[#564]: https://github.com/ontodev/robot/issues/564
[#560]: https://github.com/ontodev/robot/issues/560
[#559]: https://github.com/ontodev/robot/issues/559
[#558]: https://github.com/ontodev/robot/issues/558
[#555]: https://github.com/ontodev/robot/issues/555
[#547]: https://github.com/ontodev/robot/issues/547
[#546]: https://github.com/ontodev/robot/issues/546
[#537]: https://github.com/ontodev/robot/issues/537
[#523]: https://github.com/ontodev/robot/issues/523
[#510]: https://github.com/ontodev/robot/issues/510
[#507]: https://github.com/ontodev/robot/issues/507
[#488]: https://github.com/ontodev/robot/issues/488
[#484]: https://github.com/ontodev/robot/issues/484
[#481]: https://github.com/ontodev/robot/issues/481
[#475]: https://github.com/ontodev/robot/issues/475
[#471]: https://github.com/ontodev/robot/issues/471
[#461]: https://github.com/ontodev/robot/issues/461
[#455]: https://github.com/ontodev/robot/issues/455
[#452]: https://github.com/ontodev/robot/issues/452
[#448]: https://github.com/ontodev/robot/issues/448
[#441]: https://github.com/ontodev/robot/issues/441
[#438]: https://github.com/ontodev/robot/issues/438
[#427]: https://github.com/ontodev/robot/issues/427
[#419]: https://github.com/ontodev/robot/issues/419
[#403]: https://github.com/ontodev/robot/issues/403
[#392]: https://github.com/ontodev/robot/issues/392
[#385]: https://github.com/ontodev/robot/issues/385
[#374]: https://github.com/ontodev/robot/issues/374
[#371]: https://github.com/ontodev/robot/issues/371
[#363]: https://github.com/ontodev/robot/issues/363
[#352]: https://github.com/ontodev/robot/issues/352
[#319]: https://github.com/ontodev/robot/issues/319
[#314]: https://github.com/ontodev/robot/issues/314
[#277]: https://github.com/ontodev/robot/issues/277
[#275]: https://github.com/ontodev/robot/issues/275
[#274]: https://github.com/ontodev/robot/issues/274
[#246]: https://github.com/ontodev/robot/issues/246
[#174]: https://github.com/ontodev/robot/issues/174
[#158]: https://github.com/ontodev/robot/issues/158<|MERGE_RESOLUTION|>--- conflicted
+++ resolved
@@ -6,12 +6,9 @@
 and this project adheres to [Semantic Versioning](https://semver.org/spec/v2.0.0.html).
 
 ## [Unreleased]
-<<<<<<< HEAD
+
+### Changed
 - Optimize memory usage for update queries using `--temporary-file` switch [#978]
-=======
-
-### Changed
->>>>>>> 930f156d
 - Sort [`report`] violations by rule name within level [#955]
 
 ### Fixed
