--- conflicted
+++ resolved
@@ -7,10 +7,9 @@
 
 ## [Unreleased]
 
-<<<<<<< HEAD
-### Added
-- Add `--drop-axiom-annotation` option to drop axiom annotations in [`remove`] and [`filter`] [#1023]
-=======
+### Added
+- Add `--drop-axiom-annotations` option to drop axiom annotations in [`remove`] and [`filter`] [#1023]
+
 ## [1.9.3] - 2023-02-16
 
 ### Added
@@ -23,7 +22,6 @@
 - Restore logging details for CLI [#1091]
 - Fix OBO Serialiser bug where built in vocabulary was introduced as annotation properties [#1089]
 - Fix OBO Serialiser erroneous logging [#1088]
->>>>>>> e44ef060
 
 ## [1.9.2] - 2023-02-09
 
@@ -360,13 +358,10 @@
 [`template`]: http://robot.obolibrary.org/template
 [`validate`]: http://robot.obolibrary.org/validate
 
-<<<<<<< HEAD
 [#1023]: https://github.com/ontodev/robot/pull/1023
-=======
 [#1091]: https://github.com/ontodev/robot/issues/1091
 [#1089]: https://github.com/ontodev/robot/issues/1089
 [#1088]: https://github.com/ontodev/robot/issues/1088
->>>>>>> e44ef060
 [#1086]: https://github.com/ontodev/robot/pull/1086
 [#1084]: https://github.com/ontodev/robot/issues/1084
 [#1071]: https://github.com/ontodev/robot/pull/1071
