# Changelog

All notable changes to this project will be documented in this file.

The format is based on [Keep a Changelog](https://keepachangelog.com/en/1.0.0/),
and this project adheres to [Semantic Versioning](https://semver.org/spec/v2.0.0.html).

## [Unreleased]

<<<<<<< HEAD
- Migrate to OWL API 4.5.26 to deal with [broken turtle serialiser](https://github.com/ontodev/robot/issues/1129). [#1135]
=======
- Updated ELK from 0.4.3 to 0.5.0. [#999]. This is an important change as ELK 0.5.0 is more complete than 0.4.3, which means that it will potentially uncover inferences, in particular unsatisfiable classes, which were not recognised by ELK 0.4.3.
>>>>>>> 8e375d53

## [1.9.4] - 2023-05-23

### Changed
- Speed up unsatisfiable object-property check on certain reasoners including HermiT [#1100]
- Update HermiT from 1.3.8.413 to 1.4.5.456 [#1073]

### Fixed
- Preserve prefixes across ontology load and save [#1101]

## [1.9.3] - 2023-02-16

### Added
- Subset method added to [`extract`] [#1000]

### Changed
- Upgrade OWLAPI to 4.5.25 [#1093]

### Fixed
- Restore logging details for CLI [#1091]
- Fix OBO Serialiser bug where built in vocabulary was introduced as annotation properties [#1089]
- Fix OBO Serialiser erroneous logging [#1088]

## [1.9.2] - 2023-02-09

### Changed
- Upgrade OWLAPI to 4.5.24 [#1086]

### Fixed
- Downgrade SnakeYaml to 1.31 [#1071]
- Don't check for disjoint annotation properties [#1084]

## [1.9.1] - 2022-10-28

### Added
- [`extract`] and [`merge`] should optionally inject provenance [#977]
- Checking for empty strings in addition to missing ones in `missing_label.rq` [#1017]
- Add "domain" and "range" support to export [#1061]

### Fixed
- Fixed report serialization in JSON [#1016]
- Fix missing labels in [`diff`] output. [#1026]
- input IRI now takes catalog file into account [#1030]

## [1.9.0] - 2022-06-16

### Added
- Add new command: [`expand`] [#964]

### Fixed
- Fix OBOGraphs by updating `guava` [#1009]

## [1.8.4] - 2022-06-10

### Added
- Add `--mapping` option and support for label updates to [`rename`] [#960]

### Changed
- Optimize memory usage for update queries using `--temporary-file` switch [#978]
- Allow any case builtin `TYPE` in `template` [#971]
- Sort [`report`] violations by rule name within level [#955]

### Fixed
- Fix subClassOf cycles in related object selection [#979]
- Fix equivalent axioms in [`template`] [#973]

## [1.8.3] - 2021-12-16

### Changed
- Replace `log4j` with `logback` [#948] [#953]

### Fixed
- Fix custom [`report`] queries [#944]
- Fix methods in `Report` object for ROBOT as a library [#951]

## [1.8.2] - 2021-12-02

### Added
- Add links to query documentation for default rules in [`report`] [#879]
- Ability to restrict [`report`] to base ontology [#872]
- Add check for equivalent class with no genus to [`report`] [#865]
- Add check for illegal use of built-in vocabulary [#867]
- Add check for misused replaced-by annotation [#869]
- Add checks for undeclared synonymtype and subsettype [#870]
- Inferred axiom generators for domains and ranges [#931]

### Changed
- Split equivalent class check [#856]
- Allow Dublin Core "terms" namespace (`http://purl.org/dc/terms/`) for `description` and `title` properties on ontology. [#741]
- Allow numbers in lowercase_definition check [#866]
- Blank nodes in [`report`] are now referred to as `blank node` rather than a random identifier [#873]
- Change behaviour of [`template`] `--errors` option without `--force` [#929]
- Fail hard on bad [`reason`] `--equivalent-classes-allowed` argument [#938]

### Fixed
- Fix printing violations in [`report`] [#823]
- Fix handling of `rdf:type` in [`export`] [#834]
- Fix missing annotations from [`export`] [#850]
- Fail on unknown rule names in [`report`] [#858]
- Fix behaviour of `--preserve-structure` when using internal or external axiom selectors for [`remove`] or [`filter`] [#816]
- Fix duplicate_label_synonym [#864]
- Fix value rendering for entities in [`report`] [#874]
- Fix OBO serialisation issues when using `--check false` [#896]
- Fix `merge --inputs` patterns with parent directories [#899]
- Fix `deprecated_class_reference` [`report`] query [#902]
- Fix error handling for JSON conversion [#907]
- Fix handling of property chains when removing/filtering base axioms in [#914]
- Fix SPLIT unpacking in named individuals in [`template`] [#924]

### Changed
- Do not allow malformed IRIs to be returned by `IOHelper` [#882]

## [1.8.1] - 2021-01-27

### Fixed
- Fix handling of class expressions from [`template`] [#808]

## [1.8.0] - 2021-01-27

### Added
- Add [`measure`] command [#774]
- Added 'strict' mode for loading ontologies in [#788]
- Add --allow-missing-entities option in [`rename`] command [#793]
- Add `html-list` format option to [`export`] in [#703]

### Changed
- Explanations for inconsistent and unsatisfiable classes in [`explain`] [#779]

### Fixed
- Allow case-insensitive "SubClasses" in [`export`] header [#802]

## [1.7.2] - 2020-11-18

### Changed
- Update to whelk 1.0.4
- Run [`query`] on existing TDB dataset (instead of ontology input) in [#792]
- Improved error messages for [`template`] parse errors in [#796]

### Fixed
- Fix blank node subjects in [`report`] in [#767]
- Fixed IRI handling for [`template`] in [#783]

## [1.7.1] - 2020-10-22

### Added
- Add Whelk OWL reasoner in [#730]
- Add [`validate`] command [#691]
- Add `--errors <path>` option to [`template`] in [#713]
- Add new formats to [`report`]: HTML, JSON, and XLSX [#699]
- Add `--fail-on-violation <bool>` option to [`verify`] in [#738]
- Add `html-list` format option to [`export`] in [#703]

### Fixed
- Handle empty [`template`] property charactersitics in [#719]
- Fix referencing properties by CURIE in [`export`] in [#722]
- Fix [`validate`] `--write-all true` in [#726]
- Fix reported row number in [`validate`] error tables in [#727]
- Fix equivalent class rendering for [`template`] in [#728]
- Fix ontology IRI rendering for [`report`] in [#739]

## [1.7.0] - 2020-07-31

### Added
- Add [`export`] command [#481]
- Add JSON format to [`export`] in [#645]
- Add Excel format to [`export`] in [#646]
- Add `--create-tdb <true/false>` option to [`query`] in [#685]

### Changed
- Updated `obographs` from 0.0.8 to 0.2.1 [#657]

### Fixed
- Fix filtering axioms with multiple axiom selectors [#644]
- Fix comparator method for sorting empty strings with [`export`] in [#654]
- Fix releasing dataset after exception when running [`report`] with `--tdb true` [#659]
- Reduced time spent loading datasets for [`query`] in [#666]
- Fix writing JSON format to use `OutputStream` with ['convert'] in [#671]
- Fix IRI resolution for `template` in [#689]
- Fix MIREOT [`extract`] on overlapping class/individual entity for [#709] in [#710]
- Fix issue with `--add-prefixes` option in [#715]

## [1.6.0] - 2020-03-04

### Added
- Add [`collapse`] command [#578]
- Add support for anonymous class assertions in [`template`] in [#630]
- Add maven plugin to update OBO context [#608]
- Add more efficient mode for [`reduce`] when only considering named classes [#619]

### Changed
- Switch whitespace queries to regex [#606]
- Update nucleus import for tests [#597]

### Fixed
- Fix warning when term is in imports (extract command) [#625]
- Fix index out of bounds error in extract [#617]
- Use URIs to fix resource path issues [#603]

## [1.5.0] - 2019-11-28

### Added

- Add new [`python`] command, allowing ROBOT to be controlled from Python using [Py4j](https://www.py4j.org/).
- Add `internal`/`external` selectors for [`remove`]/[`filter`] in [#570]
- Add language selectors for [`remove`]/[`filter`] in [#574]
- Add `tautologies` and `structural-tautologies` selectors for [`remove`]/[`filter`] in [#579]
- Add catalog options for right-side of [`diff`] in [#584]

## [1.4.3] - 2019-09-12

### Fixed

- Fix excessive logging, [#567] and [#374]

## [1.4.2] - 2019-09-11

### Added

- Update [`repair`] to migrate annotations [#510]
- Allow use of Jena TDB for [`report`] in [#558]
- Add `--exclude-tautologies` option for [`reason`] in [#560]

### Changed

- Follow redirects for gzipped input IRIs [#537]

### Fixed

- Fix bug with imported axioms [#523]
- Fix index out of bounds for [`report`] `--print` in [#546]
- Fix stack overflow in [`remove`]/[`filter`] in [#547]
- Fix [`query`] when chaining with `--input-iri` [#555]
- Fix [`template`] bug with equivalent classes [#559]
- Fix [`template`] bug with nested annotation [#564]

## [1.4.1] - 2019-06-27

### Added

- Add `--tdb true` option to [`query`] for Jena TDB on-disk storage [#475]
- Add IRI pattern matching to [`remove`]/[`filter`] in [#448]
- Add `--signature` option to [`remove`]/[`filter`], improve docs [#484]
- Add more output options to [`diff`] in [#461]
- Allow specified prefixes for output [#488]

### Changed

- Made major update to [`template`] command [#403]

### Fixed

- Fix invalid reference errors for OWL built-ins [#455]
- Fix import handling for SPARQL UPDATE [#471]
- Fix [`remove`]/[`filter`] for terms not in ontology [#507]

## [1.4.0] - 2019-03-14

### Added

- Add [`rename`] command [#419], allowing you to replace lists of old IRIs with new IRIs
- Add SPARQL Update support [#352], but note the warning in the 'Update' section of the documentation at <http://robot.obolibrary.org/query>
- Add `--annotate-with-source` option for [`extract`] in [#392]
- Add `--intermediates` option for [`extract`] [#441]
- Add `--individuals` option for [`extract`] [#385]
- Add new selectors for [`remove`] and [`filter`]: `domain` and `range` [#427], `ontology` [#452]

### Changed

- Made improvements to the built-in reports [#438]

## [1.3.0] - 2019-01-18

### Added

- Add [`explain`] command, contributed by [Jim Balhoff](https://github/balhoff)

## [1.2.0] - 2018-12-06

### Added

- Add [`remove`] command for removing axioms from an ontology
- Add [`filter`] command for copying selected axioms to a new ontology
- Add `--use-graphs true` option for [`query`] allows queries over imports as named graphs [#158]
- Add `--labels` option to [`diff`] command [#363]
- Add support for gzipped files [#371]

### Changed

- **Breaking Change**: We have upgraded from Apache Jena 2.13.0 to 3.8.0 [#314], which involves the renaming of several packages and changes to the return types of `QueryOperation`. One other change we've noted is that the new Jena adds fewer `xsd:string` datatypes than the previous version.
- Upgrade to OWLAPI 4.5.6 sometimes changes the ordering of elements in RDFXML format, causing spurious differences in line order when comparing output from previous versions of ROBOT. But note that Protege5.5 uses the same version of the OWLAPI so orderings should be consistent between the two.

## [1.1.0] - 2018-08-04

### Added

- Add [`report`] command
- Add `--collapse-import-closure` option for [`merge`]: When `true` (the default) all imports will be merged and all `owl:import` statements will be removed. **Possible breaking change**: In previous versions of ROBOT, `owl:import` statements were not removed. [#275]
- Add global `--catalog FILE` option [#274]
- Add `--check` option for [`convert`] allows conversion of more OBO-format files
- Add `--include-annotations` option for [`merge`] allows better control of ontology annotations [#277]
- Add `--copy-ontology-annotations` option for [`extract`] in [#319]
- Add `--dump-unsatisfiable` option for [`reason`] [#174]

### Fixed

- improved error messages, linking to ROBOT website [#246]

## [1.0.0] - 2018-02-08

First official release of ROBOT!

[Unreleased]: https://github.com/ontodev/robot/compare/v1.9.4...HEAD
[1.9.4]: https://github.com/ontodev/robot/compare/v1.9.3...v1.9.4
[1.9.3]: https://github.com/ontodev/robot/compare/v1.9.2...v1.9.3
[1.9.2]: https://github.com/ontodev/robot/compare/v1.9.1...v1.9.2
[1.9.1]: https://github.com/ontodev/robot/compare/v1.9.0...v1.9.1
[1.9.0]: https://github.com/ontodev/robot/compare/v1.8.4...v1.9.0
[1.8.4]: https://github.com/ontodev/robot/compare/v1.8.3...v1.8.4
[1.8.3]: https://github.com/ontodev/robot/compare/v1.8.2...v1.8.3
[1.8.2]: https://github.com/ontodev/robot/compare/v1.8.1...v1.8.2
[1.8.1]: https://github.com/ontodev/robot/compare/v1.8.0...v1.8.1
[1.8.0]: https://github.com/ontodev/robot/compare/v1.7.2...v1.8.0
[1.7.2]: https://github.com/ontodev/robot/compare/v1.7.1...v1.7.2
[1.7.1]: https://github.com/ontodev/robot/compare/v1.7.0...v1.7.1
[1.7.0]: https://github.com/ontodev/robot/compare/v1.6.0...v1.7.0
[1.6.0]: https://github.com/ontodev/robot/compare/v1.5.0...v1.6.0
[1.5.0]: https://github.com/ontodev/robot/compare/v1.4.3...v1.5.0
[1.4.3]: https://github.com/ontodev/robot/compare/v1.4.2...v1.4.3
[1.4.2]: https://github.com/ontodev/robot/compare/v1.4.1...v1.4.2
[1.4.1]: https://github.com/ontodev/robot/compare/v1.4.0...v1.4.1
[1.4.0]: https://github.com/ontodev/robot/compare/v1.3.0...v1.4.0
[1.3.0]: https://github.com/ontodev/robot/compare/v1.2.0...v1.3.0
[1.2.0]: https://github.com/ontodev/robot/compare/v1.1.0...v1.2.0
[1.1.0]: https://github.com/ontodev/robot/compare/v1.0.0...v1.1.0
[1.0.0]: https://github.com/ontodev/robot/releases/tag/v1.0.0

[Jim Balhoff]: https://github/balhoff

[`collapse`]: http://robot.obolibrary.org/collapse
[`convert`]: http://robot.obolibrary.org/convert
[`diff`]: http://robot.obolibrary.org/diff
[`explain`]: http://robot.obolibrary.org/explain
[`export`]: http://robot.obolibrary.org/export
[`expand`]: http://robot.obolibrary.org/expand
[`extract`]: http://robot.obolibrary.org/extract
[`filter`]: http://robot.obolibrary.org/filter
[`measure`]: http://robot.obolibrary.org/measure
[`merge`]: http://robot.obolibrary.org/merge
[`python`]: http://robot.obolibrary.org/python
[`query`]: http://robot.obolibrary.org/query
[`reason`]: http://robot.obolibrary.org/reason
[`reduce`]: http://robot.obolibrary.org/reduce
[`remove`]: http://robot.obolibrary.org/remove
[`rename`]: http://robot.obolibrary.org/rename
[`repair`]: http://robot.obolibrary.org/repair
[`report`]: http://robot.obolibrary.org/report
[`template`]: http://robot.obolibrary.org/template
[`validate`]: http://robot.obolibrary.org/validate

[#1100]: https://github.com/ontodev/robot/pull/1100
[#1091]: https://github.com/ontodev/robot/issues/1091
[#1089]: https://github.com/ontodev/robot/issues/1089
[#1088]: https://github.com/ontodev/robot/issues/1088
[#1086]: https://github.com/ontodev/robot/pull/1086
[#1084]: https://github.com/ontodev/robot/issues/1084
[#1073]: https://github.com/ontodev/robot/pull/1073
[#1071]: https://github.com/ontodev/robot/pull/1071
[#1061]: https://github.com/ontodev/robot/issues/1061
[#1030]: https://github.com/ontodev/robot/issues/1030
[#1026]: https://github.com/ontodev/robot/issues/1026
[#1017]: https://github.com/ontodev/robot/issues/1017
[#1016]: https://github.com/ontodev/robot/issues/1016
[#1009]: https://github.com/ontodev/robot/issues/1009
[#1000]: https://github.com/ontodev/robot/pull/1000
[#979]: https://github.com/ontodev/robot/pull/979
[#978]: https://github.com/ontodev/robot/pull/978
[#977]: https://github.com/ontodev/robot/pull/977
[#973]: https://github.com/ontodev/robot/pull/973
[#971]: https://github.com/ontodev/robot/pull/971
[#964]: https://github.com/ontodev/robot/pull/964
[#960]: https://github.com/ontodev/robot/pull/960
[#955]: https://github.com/ontodev/robot/pull/955
[#953]: https://github.com/ontodev/robot/pull/953
[#951]: https://github.com/ontodev/robot/pull/951
[#948]: https://github.com/ontodev/robot/pull/948
[#944]: https://github.com/ontodev/robot/pull/944
[#938]: https://github.com/ontodev/robot/pull/938
[#929]: https://github.com/ontodev/robot/pull/929
[#924]: https://github.com/ontodev/robot/issues/924
[#914]: https://github.com/ontodev/robot/pull/914
[#907]: https://github.com/ontodev/robot/pull/907
[#902]: https://github.com/ontodev/robot/pull/902
[#899]: https://github.com/ontodev/robot/pull/899
[#896]: https://github.com/ontodev/robot/pull/896
[#882]: https://github.com/ontodev/robot/pull/882
[#879]: https://github.com/ontodev/robot/pull/879
[#874]: https://github.com/ontodev/robot/pull/874
[#872]: https://github.com/ontodev/robot/pull/872
[#870]: https://github.com/ontodev/robot/pull/870
[#869]: https://github.com/ontodev/robot/pull/869
[#867]: https://github.com/ontodev/robot/pull/867
[#866]: https://github.com/ontodev/robot/pull/866
[#865]: https://github.com/ontodev/robot/pull/865
[#864]: https://github.com/ontodev/robot/pull/864
[#858]: https://github.com/ontodev/robot/pull/858
[#856]: https://github.com/ontodev/robot/pull/856
[#850]: https://github.com/ontodev/robot/pull/850
[#834]: https://github.com/ontodev/robot/pull/834
[#823]: https://github.com/ontodev/robot/pull/823
[#816]: https://github.com/ontodev/robot/pull/816
[#808]: https://github.com/ontodev/robot/pull/808
[#802]: https://github.com/ontodev/robot/pull/802
[#796]: https://github.com/ontodev/robot/pull/796
[#793]: https://github.com/ontodev/robot/pull/793
[#792]: https://github.com/ontodev/robot/pull/792
[#788]: https://github.com/ontodev/robot/pull/788
[#783]: https://github.com/ontodev/robot/pull/783
[#767]: https://github.com/ontodev/robot/pull/767
[#758]: https://github.com/ontodev/robot/pull/758
[#741]: https://github.com/ontodev/robot/issues/741
[#739]: https://github.com/ontodev/robot/pull/739
[#738]: https://github.com/ontodev/robot/pull/738
[#728]: https://github.com/ontodev/robot/pull/728
[#727]: https://github.com/ontodev/robot/pull/727
[#726]: https://github.com/ontodev/robot/pull/726
[#722]: https://github.com/ontodev/robot/pull/722
[#719]: https://github.com/ontodev/robot/pull/716
[#715]: https://github.com/ontodev/robot/pull/715
[#713]: https://github.com/ontodev/robot/pull/713
[#710]: https://github.com/ontodev/robot/pull/710
[#709]: https://github.com/ontodev/robot/issues/709
[#703]: https://github.com/ontodev/robot/pull/703
[#699]: https://github.com/ontodev/robot/pull/699
[#691]: https://github.com/ontodev/robot/pull/691
[#689]: https://github.com/ontodev/robot/pull/689
[#685]: https://github.com/ontodev/robot/pull/685
[#671]: https://github.com/ontodev/robot/pull/671
[#666]: https://github.com/ontodev/robot/pull/666
[#659]: https://github.com/ontodev/robot/issues/659
[#657]: https://github.com/ontodev/robot/pull/657
[#654]: https://github.com/ontodev/robot/issues/654
[#646]: https://github.com/ontodev/robot/issues/646
[#645]: https://github.com/ontodev/robot/issues/645
[#644]: https://github.com/ontodev/robot/issues/644
[#630]: https://github.com/ontodev/robot/issues/630
[#625]: https://github.com/ontodev/robot/issues/625
[#619]: https://github.com/ontodev/robot/issues/619
[#617]: https://github.com/ontodev/robot/issues/617
[#608]: https://github.com/ontodev/robot/issues/608
[#606]: https://github.com/ontodev/robot/issues/606
[#603]: https://github.com/ontodev/robot/issues/603
[#597]: https://github.com/ontodev/robot/issues/597
[#584]: https://github.com/ontodev/robot/issues/584
[#579]: https://github.com/ontodev/robot/issues/579
[#578]: https://github.com/ontodev/robot/issues/579
[#574]: https://github.com/ontodev/robot/issues/574
[#570]: https://github.com/ontodev/robot/issues/570
[#567]: https://github.com/ontodev/robot/issues/567
[#564]: https://github.com/ontodev/robot/issues/564
[#560]: https://github.com/ontodev/robot/issues/560
[#559]: https://github.com/ontodev/robot/issues/559
[#558]: https://github.com/ontodev/robot/issues/558
[#555]: https://github.com/ontodev/robot/issues/555
[#547]: https://github.com/ontodev/robot/issues/547
[#546]: https://github.com/ontodev/robot/issues/546
[#537]: https://github.com/ontodev/robot/issues/537
[#523]: https://github.com/ontodev/robot/issues/523
[#510]: https://github.com/ontodev/robot/issues/510
[#507]: https://github.com/ontodev/robot/issues/507
[#488]: https://github.com/ontodev/robot/issues/488
[#484]: https://github.com/ontodev/robot/issues/484
[#481]: https://github.com/ontodev/robot/issues/481
[#475]: https://github.com/ontodev/robot/issues/475
[#471]: https://github.com/ontodev/robot/issues/471
[#461]: https://github.com/ontodev/robot/issues/461
[#455]: https://github.com/ontodev/robot/issues/455
[#452]: https://github.com/ontodev/robot/issues/452
[#448]: https://github.com/ontodev/robot/issues/448
[#441]: https://github.com/ontodev/robot/issues/441
[#438]: https://github.com/ontodev/robot/issues/438
[#427]: https://github.com/ontodev/robot/issues/427
[#419]: https://github.com/ontodev/robot/issues/419
[#403]: https://github.com/ontodev/robot/issues/403
[#392]: https://github.com/ontodev/robot/issues/392
[#385]: https://github.com/ontodev/robot/issues/385
[#374]: https://github.com/ontodev/robot/issues/374
[#371]: https://github.com/ontodev/robot/issues/371
[#363]: https://github.com/ontodev/robot/issues/363
[#352]: https://github.com/ontodev/robot/issues/352
[#319]: https://github.com/ontodev/robot/issues/319
[#314]: https://github.com/ontodev/robot/issues/314
[#277]: https://github.com/ontodev/robot/issues/277
[#275]: https://github.com/ontodev/robot/issues/275
[#274]: https://github.com/ontodev/robot/issues/274
[#246]: https://github.com/ontodev/robot/issues/246
[#174]: https://github.com/ontodev/robot/issues/174
[#158]: https://github.com/ontodev/robot/issues/158<|MERGE_RESOLUTION|>--- conflicted
+++ resolved
@@ -7,11 +7,8 @@
 
 ## [Unreleased]
 
-<<<<<<< HEAD
 - Migrate to OWL API 4.5.26 to deal with [broken turtle serialiser](https://github.com/ontodev/robot/issues/1129). [#1135]
-=======
 - Updated ELK from 0.4.3 to 0.5.0. [#999]. This is an important change as ELK 0.5.0 is more complete than 0.4.3, which means that it will potentially uncover inferences, in particular unsatisfiable classes, which were not recognised by ELK 0.4.3.
->>>>>>> 8e375d53
 
 ## [1.9.4] - 2023-05-23
 
