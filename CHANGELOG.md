# Changelog

All notable changes to this project will be documented in this file.

The format is based on [Keep a Changelog](https://keepachangelog.com/en/1.0.0/),
and this project adheres to [Semantic Versioning](https://semver.org/spec/v2.0.0.html).

## [Unreleased]

### Added
<<<<<<< HEAD
- Add [`measure`] command [#774]
- Added 'strict' mode for loading ontologies in [#788]
- Add --allow-missing-entities option in [`rename`] command [#793]
- Add `html-list` format option to [`export`] in [#703]
=======
- Added 'strict' mode for loading ontologies in [#788]
- Add --allow-missing-entities option in [`rename`] command [#793]
>>>>>>> 9085aabe

### Changed
- Explanations for inconsistent and unsatisfiable classes in [`explain`] [#779]

### Fixed
- Allow case-insensitive "SubClasses" in [`export`] header [#802]

## [1.7.2] - 2020-11-18

### Changed
- Update to whelk 1.0.4
- Run [`query`] on existing TDB dataset (instead of ontology input) in [#792]
- Improved error messages for [`template`] parse errors in [#796]

### Fixed
- Fix blank node subjects in [`report`] in [#767]
- Fixed IRI handling for [`template`] in [#783]

## [1.7.1] - 2020-10-22

### Added
- Add Whelk OWL reasoner in [#730]
- Add [`validate`] command [#691]
- Add `--errors <path>` option to [`template`] in [#713]
- Add new formats to [`report`]: HTML, JSON, and XLSX [#699]
- Add `--fail-on-violation <bool>` option to [`verify`] in [#738]
- Add `html-list` format option to [`export`] in [#703]

### Fixed
- Handle empty [`template`] property charactersitics in [#719]
- Fix referencing properties by CURIE in [`export`] in [#722]
- Fix [`validate`] `--write-all true` in [#726]
- Fix reported row number in [`validate`] error tables in [#727]
- Fix equivalent class rendering for [`template`] in [#728]
- Fix ontology IRI rendering for [`report`] in [#739]

## [1.7.0] - 2020-07-31

### Added
- Add [`export`] command [#481]
- Add JSON format to [`export`] in [#645]
- Add Excel format to [`export`] in [#646]
- Add `--create-tdb <true/false>` option to [`query`] in [#685]

### Changed
- Updated `obographs` from 0.0.8 to 0.2.1 [#657]

### Fixed
- Fix filtering axioms with multiple axiom selectors [#644]
- Fix comparator method for sorting empty strings with [`export`] in [#654]
- Fix releasing dataset after exception when running [`report`] with `--tdb true` [#659]
- Reduced time spent loading datasets for [`query`] in [#666]
- Fix writing JSON format to use `OutputStream` with ['convert'] in [#671]
- Fix IRI resolution for `template` in [#689]
- Fix MIREOT [`extract`] on overlapping class/individual entity for [#709] in [#710]
- Fix issue with `--add-prefixes` option in [#715]

## [1.6.0] - 2020-03-04

### Added
- Add [`collapse`] command [#578]
- Add support for anonymous class assertions in [`template`] in [#630]
- Add maven plugin to update OBO context [#608]
- Add more efficient mode for [`reduce`] when only considering named classes [#619]

### Changed
- Switch whitespace queries to regex [#606]
- Update nucleus import for tests [#597]

### Fixed
- Fix warning when term is in imports (extract command) [#625]
- Fix index out of bounds error in extract [#617]
- Use URIs to fix resource path issues [#603]

## [1.5.0] - 2019-11-28

### Added

- Add new [`python`] command, allowing ROBOT to be controlled from Python using [Py4j](https://www.py4j.org/).
- Add `internal`/`external` selectors for [`remove`]/[`filter`] in [#570]
- Add language selectors for [`remove`]/[`filter`] in [#574]
- Add `tautologies` and `structural-tautologies` selectors for [`remove`]/[`filter`] in [#579]
- Add catalog options for right-side of [`diff`] in [#584]

## [1.4.3] - 2019-09-12

### Fixed

- Fix excessive logging, [#567] and [#374]

## [1.4.2] - 2019-09-11

### Added

- Update [`repair`] to migrate annotations [#510]
- Allow use of Jena TDB for [`report`] in [#558]
- Add `--exclude-tautologies` option for [`reason`] in [#560]

### Changed

- Follow redirects for gzipped input IRIs [#537]

### Fixed

- Fix bug with imported axioms [#523]
- Fix index out of bounds for [`report`] `--print` in [#546]
- Fix stack overflow in [`remove`]/[`filter`] in [#547]
- Fix [`query`] when chaining with `--input-iri` [#555]
- Fix [`template`] bug with equivalent classes [#559]
- Fix [`template`] bug with nested annotation [#564]

## [1.4.1] - 2019-06-27

### Added

- Add `--tdb true` option to [`query`] for Jena TDB on-disk storage [#475]
- Add IRI pattern matching to [`remove`]/[`filter`] in [#448]
- Add `--signature` option to [`remove`]/[`filter`], improve docs [#484]
- Add more output options to [`diff`] in [#461]
- Allow specified prefixes for output [#488]

### Changed

- Made major update to [`template`] command [#403]

### Fixed

- Fix invalid reference errors for OWL built-ins [#455]
- Fix import handling for SPARQL UPDATE [#471]
- Fix [`remove`]/[`filter`] for terms not in ontology [#507]

## [1.4.0] - 2019-03-14

### Added

- Add [`rename`] command [#419], allowing you to replace lists of old IRIs with new IRIs
- Add SPARQL Update support [#352], but note the warning in the 'Update' section of the documentation at <http://robot.obolibrary.org/query>
- Add `--annotate-with-source` option for [`extract`] in [#392]
- Add `--intermediates` option for [`extract`] [#441]
- Add `--individuals` option for [`extract`] [#385]
- Add new selectors for [`remove`] and [`filter`]: `domain` and `range` [#427], `ontology` [#452]

### Changed

- Made improvements to the built-in reports [#438]

## [1.3.0] - 2019-01-18

### Added

- Add [`explain`] command, contributed by [Jim Balhoff](https://github/balhoff)

## [1.2.0] - 2018-12-06

### Added

- Add [`remove`] command for removing axioms from an ontology
- Add [`filter`] command for copying selected axioms to a new ontology
- Add `--use-graphs true` option for [`query`] allows queries over imports as named graphs [#158]
- Add `--labels` option to [`diff`] command [#363]
- Add support for gzipped files [#371]

### Changed

- **Breaking Change**: We have upgraded from Apache Jena 2.13.0 to 3.8.0 [#314], which involves the renaming of several packages and changes to the return types of `QueryOperation`. One other change we've noted is that the new Jena adds fewer `xsd:string` datatypes than the previous version.
- Upgrade to OWLAPI 4.5.6 sometimes changes the ordering of elements in RDFXML format, causing spurious differences in line order when comparing output from previous versions of ROBOT. But note that Protege5.5 uses the same version of the OWLAPI so orderings should be consistent between the two.

## [1.1.0] - 2018-08-04

### Added

- Add [`report`] command
- Add `--collapse-import-closure` option for [`merge`]: When `true` (the default) all imports will be merged and all `owl:import` statements will be removed. **Possible breaking change**: In previous versions of ROBOT, `owl:import` statements were not removed. [#275]
- Add global `--catalog FILE` option [#274]
- Add `--check` option for [`convert`] allows conversion of more OBO-format files
- Add `--include-annotations` option for [`merge`] allows better control of ontology annotations [#277]
- Add `--copy-ontology-annotations` option for [`extract`] in [#319]
- Add `--dump-unsatisfiable` option for [`reason`] [#174]

### Fixed

- improved error messages, linking to ROBOT website [#246]

## [1.0.0] - 2018-02-08

First official release of ROBOT!

[Unreleased]: https://github.com/ontodev/robot/compare/v1.7.2...HEAD
[1.7.2]: https://github.com/ontodev/robot/compare/v1.7.1...v1.7.2
[1.7.1]: https://github.com/ontodev/robot/compare/v1.7.0...v1.7.1
[1.7.0]: https://github.com/ontodev/robot/compare/v1.6.0...v1.7.0
[1.6.0]: https://github.com/ontodev/robot/compare/v1.5.0...v1.6.0
[1.5.0]: https://github.com/ontodev/robot/compare/v1.4.3...v1.5.0
[1.4.3]: https://github.com/ontodev/robot/compare/v1.4.2...v1.4.3
[1.4.2]: https://github.com/ontodev/robot/compare/v1.4.1...v1.4.2
[1.4.1]: https://github.com/ontodev/robot/compare/v1.4.0...v1.4.1
[1.4.0]: https://github.com/ontodev/robot/compare/v1.3.0...v1.4.0
[1.3.0]: https://github.com/ontodev/robot/compare/v1.2.0...v1.3.0
[1.2.0]: https://github.com/ontodev/robot/compare/v1.1.0...v1.2.0
[1.1.0]: https://github.com/ontodev/robot/compare/v1.0.0...v1.1.0
[1.0.0]: https://github.com/ontodev/robot/releases/tag/v1.0.0

[Jim Balhoff]: https://github/balhoff

[`collapse`]: http://robot.obolibrary.org/collapse
[`convert`]: http://robot.obolibrary.org/convert
[`diff`]: http://robot.obolibrary.org/diff
[`explain`]: http://robot.obolibrary.org/explain
[`export`]: http://robot.obolibrary.org/export
[`extract`]: http://robot.obolibrary.org/extract
[`filter`]: http://robot.obolibrary.org/filter
[`measure`]: http://robot.obolibrary.org/measure
[`merge`]: http://robot.obolibrary.org/merge
[`python`]: http://robot.obolibrary.org/python
[`query`]: http://robot.obolibrary.org/query
[`reason`]: http://robot.obolibrary.org/reason
[`reduce`]: http://robot.obolibrary.org/reduce
[`remove`]: http://robot.obolibrary.org/remove
[`rename`]: http://robot.obolibrary.org/rename
[`repair`]: http://robot.obolibrary.org/repair
[`report`]: http://robot.obolibrary.org/report
[`template`]: http://robot.obolibrary.org/template
[`validate`]: http://robot.obolibrary.org/validate

[#802]: https://github.com/ontodev/robot/pull/802
[#796]: https://github.com/ontodev/robot/pull/796
[#793]: https://github.com/ontodev/robot/pull/793
[#792]: https://github.com/ontodev/robot/pull/792
[#788]: https://github.com/ontodev/robot/pull/788
[#783]: https://github.com/ontodev/robot/pull/783
[#767]: https://github.com/ontodev/robot/pull/767
[#758]: https://github.com/ontodev/robot/pull/758
[#739]: https://github.com/ontodev/robot/pull/739
[#738]: https://github.com/ontodev/robot/pull/738
[#728]: https://github.com/ontodev/robot/pull/728
[#727]: https://github.com/ontodev/robot/pull/727
[#726]: https://github.com/ontodev/robot/pull/726
[#722]: https://github.com/ontodev/robot/pull/722
[#719]: https://github.com/ontodev/robot/pull/716
[#715]: https://github.com/ontodev/robot/pull/715
[#713]: https://github.com/ontodev/robot/pull/713
[#710]: https://github.com/ontodev/robot/pull/710
[#709]: https://github.com/ontodev/robot/issues/709
[#703]: https://github.com/ontodev/robot/pull/703
[#699]: https://github.com/ontodev/robot/pull/699
[#691]: https://github.com/ontodev/robot/pull/691
[#689]: https://github.com/ontodev/robot/pull/689
[#685]: https://github.com/ontodev/robot/pull/685
[#671]: https://github.com/ontodev/robot/pull/671
[#666]: https://github.com/ontodev/robot/pull/666
[#659]: https://github.com/ontodev/robot/issues/659
[#657]: https://github.com/ontodev/robot/pull/657
[#654]: https://github.com/ontodev/robot/issues/654
[#646]: https://github.com/ontodev/robot/issues/646
[#645]: https://github.com/ontodev/robot/issues/645
[#644]: https://github.com/ontodev/robot/issues/644
[#630]: https://github.com/ontodev/robot/issues/630
[#625]: https://github.com/ontodev/robot/issues/625
[#619]: https://github.com/ontodev/robot/issues/619
[#617]: https://github.com/ontodev/robot/issues/617
[#608]: https://github.com/ontodev/robot/issues/608
[#606]: https://github.com/ontodev/robot/issues/606
[#603]: https://github.com/ontodev/robot/issues/603
[#597]: https://github.com/ontodev/robot/issues/597
[#584]: https://github.com/ontodev/robot/issues/584
[#579]: https://github.com/ontodev/robot/issues/579
[#578]: https://github.com/ontodev/robot/issues/579
[#574]: https://github.com/ontodev/robot/issues/574
[#570]: https://github.com/ontodev/robot/issues/570
[#567]: https://github.com/ontodev/robot/issues/567
[#564]: https://github.com/ontodev/robot/issues/564
[#560]: https://github.com/ontodev/robot/issues/560
[#559]: https://github.com/ontodev/robot/issues/559
[#558]: https://github.com/ontodev/robot/issues/558
[#555]: https://github.com/ontodev/robot/issues/555
[#547]: https://github.com/ontodev/robot/issues/547
[#546]: https://github.com/ontodev/robot/issues/546
[#537]: https://github.com/ontodev/robot/issues/537
[#523]: https://github.com/ontodev/robot/issues/523
[#510]: https://github.com/ontodev/robot/issues/510
[#507]: https://github.com/ontodev/robot/issues/507
[#488]: https://github.com/ontodev/robot/issues/488
[#484]: https://github.com/ontodev/robot/issues/484
[#481]: https://github.com/ontodev/robot/issues/481
[#475]: https://github.com/ontodev/robot/issues/475
[#471]: https://github.com/ontodev/robot/issues/471
[#461]: https://github.com/ontodev/robot/issues/461
[#455]: https://github.com/ontodev/robot/issues/455
[#452]: https://github.com/ontodev/robot/issues/452
[#448]: https://github.com/ontodev/robot/issues/448
[#441]: https://github.com/ontodev/robot/issues/441
[#438]: https://github.com/ontodev/robot/issues/438
[#427]: https://github.com/ontodev/robot/issues/427
[#419]: https://github.com/ontodev/robot/issues/419
[#403]: https://github.com/ontodev/robot/issues/403
[#392]: https://github.com/ontodev/robot/issues/392
[#385]: https://github.com/ontodev/robot/issues/385
[#374]: https://github.com/ontodev/robot/issues/374
[#371]: https://github.com/ontodev/robot/issues/371
[#363]: https://github.com/ontodev/robot/issues/363
[#352]: https://github.com/ontodev/robot/issues/352
[#319]: https://github.com/ontodev/robot/issues/319
[#314]: https://github.com/ontodev/robot/issues/314
[#277]: https://github.com/ontodev/robot/issues/277
[#275]: https://github.com/ontodev/robot/issues/275
[#274]: https://github.com/ontodev/robot/issues/274
[#246]: https://github.com/ontodev/robot/issues/246
[#174]: https://github.com/ontodev/robot/issues/174
[#158]: https://github.com/ontodev/robot/issues/158<|MERGE_RESOLUTION|>--- conflicted
+++ resolved
@@ -8,15 +8,10 @@
 ## [Unreleased]
 
 ### Added
-<<<<<<< HEAD
 - Add [`measure`] command [#774]
 - Added 'strict' mode for loading ontologies in [#788]
 - Add --allow-missing-entities option in [`rename`] command [#793]
 - Add `html-list` format option to [`export`] in [#703]
-=======
-- Added 'strict' mode for loading ontologies in [#788]
-- Add --allow-missing-entities option in [`rename`] command [#793]
->>>>>>> 9085aabe
 
 ### Changed
 - Explanations for inconsistent and unsatisfiable classes in [`explain`] [#779]
