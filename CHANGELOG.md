# Changelog

All notable changes to this project will be documented in this file.

The format is based on [Keep a Changelog](https://keepachangelog.com/en/1.0.0/),
and this project adheres to [Semantic Versioning](https://semver.org/spec/v2.0.0.html).

## [Unreleased]

## [1.8.4] - 2022-06-10

### Added
- Add `--mapping` option and support for label updates to [`rename`] [#960]

### Changed
- Optimize memory usage for update queries using `--temporary-file` switch [#978]
<<<<<<< HEAD
=======
- Allow any case builtin `TYPE` in `template` [#971]
>>>>>>> 32284415
- Sort [`report`] violations by rule name within level [#955]

### Fixed
- Fix subClassOf cycles in related object selection [#979]
- Fix equivalent axioms in [`template`] [#973]

## [1.8.3] - 2021-12-16

### Changed
- Replace `log4j` with `logback` [#948] [#953]

### Fixed
- Fix custom [`report`] queries [#944]
- Fix methods in `Report` object for ROBOT as a library [#951]

## [1.8.2] - 2021-12-02

### Added
- Add links to query documentation for default rules in [`report`] [#879]
- Ability to restrict [`report`] to base ontology [#872]
- Add check for equivalent class with no genus to [`report`] [#865]
- Add check for illegal use of built-in vocabulary [#867]
- Add check for misused replaced-by annotation [#869]
- Add checks for undeclared synonymtype and subsettype [#870]
- Inferred axiom generators for domains and ranges [#931]

### Changed
- Split equivalent class check [#856]
- Allow Dublin Core "terms" namespace (`http://purl.org/dc/terms/`) for `description` and `title` properties on ontology. [#741]
- Allow numbers in lowercase_definition check [#866]
- Blank nodes in [`report`] are now referred to as `blank node` rather than a random identifier [#873]
- Change behaviour of [`template`] `--errors` option without `--force` [#929]
- Fail hard on bad [`reason`] `--equivalent-classes-allowed` argument [#938]

### Fixed
- Fix printing violations in [`report`] [#823]
- Fix handling of `rdf:type` in [`export`] [#834]
- Fix missing annotations from [`export`] [#850]
- Fail on unknown rule names in [`report`] [#858]
- Fix behaviour of `--preserve-structure` when using internal or external axiom selectors for [`remove`] or [`filter`] [#816]
- Fix duplicate_label_synonym [#864]
- Fix value rendering for entities in [`report`] [#874]
- Fix OBO serialisation issues when using `--check false` [#896]
- Fix `merge --inputs` patterns with parent directories [#899]
- Fix `deprecated_class_reference` [`report`] query [#902]
- Fix error handling for JSON conversion [#907]
- Fix handling of property chains when removing/filtering base axioms in [#914]
- Fix SPLIT unpacking in named individuals in [`template`] [#924]

### Changed
- Do not allow malformed IRIs to be returned by `IOHelper` [#882]

## [1.8.1] - 2021-01-27

### Fixed
- Fix handling of class expressions from [`template`] [#808]

## [1.8.0] - 2021-01-27

### Added
- Add [`measure`] command [#774]
- Added 'strict' mode for loading ontologies in [#788]
- Add --allow-missing-entities option in [`rename`] command [#793]
- Add `html-list` format option to [`export`] in [#703]

### Changed
- Explanations for inconsistent and unsatisfiable classes in [`explain`] [#779]

### Fixed
- Allow case-insensitive "SubClasses" in [`export`] header [#802]

## [1.7.2] - 2020-11-18

### Changed
- Update to whelk 1.0.4
- Run [`query`] on existing TDB dataset (instead of ontology input) in [#792]
- Improved error messages for [`template`] parse errors in [#796]

### Fixed
- Fix blank node subjects in [`report`] in [#767]
- Fixed IRI handling for [`template`] in [#783]

## [1.7.1] - 2020-10-22

### Added
- Add Whelk OWL reasoner in [#730]
- Add [`validate`] command [#691]
- Add `--errors <path>` option to [`template`] in [#713]
- Add new formats to [`report`]: HTML, JSON, and XLSX [#699]
- Add `--fail-on-violation <bool>` option to [`verify`] in [#738]
- Add `html-list` format option to [`export`] in [#703]

### Fixed
- Handle empty [`template`] property charactersitics in [#719]
- Fix referencing properties by CURIE in [`export`] in [#722]
- Fix [`validate`] `--write-all true` in [#726]
- Fix reported row number in [`validate`] error tables in [#727]
- Fix equivalent class rendering for [`template`] in [#728]
- Fix ontology IRI rendering for [`report`] in [#739]

## [1.7.0] - 2020-07-31

### Added
- Add [`export`] command [#481]
- Add JSON format to [`export`] in [#645]
- Add Excel format to [`export`] in [#646]
- Add `--create-tdb <true/false>` option to [`query`] in [#685]

### Changed
- Updated `obographs` from 0.0.8 to 0.2.1 [#657]

### Fixed
- Fix filtering axioms with multiple axiom selectors [#644]
- Fix comparator method for sorting empty strings with [`export`] in [#654]
- Fix releasing dataset after exception when running [`report`] with `--tdb true` [#659]
- Reduced time spent loading datasets for [`query`] in [#666]
- Fix writing JSON format to use `OutputStream` with ['convert'] in [#671]
- Fix IRI resolution for `template` in [#689]
- Fix MIREOT [`extract`] on overlapping class/individual entity for [#709] in [#710]
- Fix issue with `--add-prefixes` option in [#715]

## [1.6.0] - 2020-03-04

### Added
- Add [`collapse`] command [#578]
- Add support for anonymous class assertions in [`template`] in [#630]
- Add maven plugin to update OBO context [#608]
- Add more efficient mode for [`reduce`] when only considering named classes [#619]

### Changed
- Switch whitespace queries to regex [#606]
- Update nucleus import for tests [#597]

### Fixed
- Fix warning when term is in imports (extract command) [#625]
- Fix index out of bounds error in extract [#617]
- Use URIs to fix resource path issues [#603]

## [1.5.0] - 2019-11-28

### Added

- Add new [`python`] command, allowing ROBOT to be controlled from Python using [Py4j](https://www.py4j.org/).
- Add `internal`/`external` selectors for [`remove`]/[`filter`] in [#570]
- Add language selectors for [`remove`]/[`filter`] in [#574]
- Add `tautologies` and `structural-tautologies` selectors for [`remove`]/[`filter`] in [#579]
- Add catalog options for right-side of [`diff`] in [#584]

## [1.4.3] - 2019-09-12

### Fixed

- Fix excessive logging, [#567] and [#374]

## [1.4.2] - 2019-09-11

### Added

- Update [`repair`] to migrate annotations [#510]
- Allow use of Jena TDB for [`report`] in [#558]
- Add `--exclude-tautologies` option for [`reason`] in [#560]

### Changed

- Follow redirects for gzipped input IRIs [#537]

### Fixed

- Fix bug with imported axioms [#523]
- Fix index out of bounds for [`report`] `--print` in [#546]
- Fix stack overflow in [`remove`]/[`filter`] in [#547]
- Fix [`query`] when chaining with `--input-iri` [#555]
- Fix [`template`] bug with equivalent classes [#559]
- Fix [`template`] bug with nested annotation [#564]

## [1.4.1] - 2019-06-27

### Added

- Add `--tdb true` option to [`query`] for Jena TDB on-disk storage [#475]
- Add IRI pattern matching to [`remove`]/[`filter`] in [#448]
- Add `--signature` option to [`remove`]/[`filter`], improve docs [#484]
- Add more output options to [`diff`] in [#461]
- Allow specified prefixes for output [#488]

### Changed

- Made major update to [`template`] command [#403]

### Fixed

- Fix invalid reference errors for OWL built-ins [#455]
- Fix import handling for SPARQL UPDATE [#471]
- Fix [`remove`]/[`filter`] for terms not in ontology [#507]

## [1.4.0] - 2019-03-14

### Added

- Add [`rename`] command [#419], allowing you to replace lists of old IRIs with new IRIs
- Add SPARQL Update support [#352], but note the warning in the 'Update' section of the documentation at <http://robot.obolibrary.org/query>
- Add `--annotate-with-source` option for [`extract`] in [#392]
- Add `--intermediates` option for [`extract`] [#441]
- Add `--individuals` option for [`extract`] [#385]
- Add new selectors for [`remove`] and [`filter`]: `domain` and `range` [#427], `ontology` [#452]

### Changed

- Made improvements to the built-in reports [#438]

## [1.3.0] - 2019-01-18

### Added

- Add [`explain`] command, contributed by [Jim Balhoff](https://github/balhoff)

## [1.2.0] - 2018-12-06

### Added

- Add [`remove`] command for removing axioms from an ontology
- Add [`filter`] command for copying selected axioms to a new ontology
- Add `--use-graphs true` option for [`query`] allows queries over imports as named graphs [#158]
- Add `--labels` option to [`diff`] command [#363]
- Add support for gzipped files [#371]

### Changed

- **Breaking Change**: We have upgraded from Apache Jena 2.13.0 to 3.8.0 [#314], which involves the renaming of several packages and changes to the return types of `QueryOperation`. One other change we've noted is that the new Jena adds fewer `xsd:string` datatypes than the previous version.
- Upgrade to OWLAPI 4.5.6 sometimes changes the ordering of elements in RDFXML format, causing spurious differences in line order when comparing output from previous versions of ROBOT. But note that Protege5.5 uses the same version of the OWLAPI so orderings should be consistent between the two.

## [1.1.0] - 2018-08-04

### Added

- Add [`report`] command
- Add `--collapse-import-closure` option for [`merge`]: When `true` (the default) all imports will be merged and all `owl:import` statements will be removed. **Possible breaking change**: In previous versions of ROBOT, `owl:import` statements were not removed. [#275]
- Add global `--catalog FILE` option [#274]
- Add `--check` option for [`convert`] allows conversion of more OBO-format files
- Add `--include-annotations` option for [`merge`] allows better control of ontology annotations [#277]
- Add `--copy-ontology-annotations` option for [`extract`] in [#319]
- Add `--dump-unsatisfiable` option for [`reason`] [#174]

### Fixed

- improved error messages, linking to ROBOT website [#246]

## [1.0.0] - 2018-02-08

First official release of ROBOT!

[Unreleased]: https://github.com/ontodev/robot/compare/v1.8.4...HEAD
[1.8.4]: https://github.com/ontodev/robot/compare/v1.8.3...v1.8.4
[1.8.3]: https://github.com/ontodev/robot/compare/v1.8.2...v1.8.3
[1.8.2]: https://github.com/ontodev/robot/compare/v1.8.1...v1.8.2
[1.8.1]: https://github.com/ontodev/robot/compare/v1.8.0...v1.8.1
[1.8.0]: https://github.com/ontodev/robot/compare/v1.7.2...v1.8.0
[1.7.2]: https://github.com/ontodev/robot/compare/v1.7.1...v1.7.2
[1.7.1]: https://github.com/ontodev/robot/compare/v1.7.0...v1.7.1
[1.7.0]: https://github.com/ontodev/robot/compare/v1.6.0...v1.7.0
[1.6.0]: https://github.com/ontodev/robot/compare/v1.5.0...v1.6.0
[1.5.0]: https://github.com/ontodev/robot/compare/v1.4.3...v1.5.0
[1.4.3]: https://github.com/ontodev/robot/compare/v1.4.2...v1.4.3
[1.4.2]: https://github.com/ontodev/robot/compare/v1.4.1...v1.4.2
[1.4.1]: https://github.com/ontodev/robot/compare/v1.4.0...v1.4.1
[1.4.0]: https://github.com/ontodev/robot/compare/v1.3.0...v1.4.0
[1.3.0]: https://github.com/ontodev/robot/compare/v1.2.0...v1.3.0
[1.2.0]: https://github.com/ontodev/robot/compare/v1.1.0...v1.2.0
[1.1.0]: https://github.com/ontodev/robot/compare/v1.0.0...v1.1.0
[1.0.0]: https://github.com/ontodev/robot/releases/tag/v1.0.0

[Jim Balhoff]: https://github/balhoff

[`collapse`]: http://robot.obolibrary.org/collapse
[`convert`]: http://robot.obolibrary.org/convert
[`diff`]: http://robot.obolibrary.org/diff
[`explain`]: http://robot.obolibrary.org/explain
[`export`]: http://robot.obolibrary.org/export
[`extract`]: http://robot.obolibrary.org/extract
[`filter`]: http://robot.obolibrary.org/filter
[`measure`]: http://robot.obolibrary.org/measure
[`merge`]: http://robot.obolibrary.org/merge
[`python`]: http://robot.obolibrary.org/python
[`query`]: http://robot.obolibrary.org/query
[`reason`]: http://robot.obolibrary.org/reason
[`reduce`]: http://robot.obolibrary.org/reduce
[`remove`]: http://robot.obolibrary.org/remove
[`rename`]: http://robot.obolibrary.org/rename
[`repair`]: http://robot.obolibrary.org/repair
[`report`]: http://robot.obolibrary.org/report
[`template`]: http://robot.obolibrary.org/template
[`validate`]: http://robot.obolibrary.org/validate

[#979]: https://github.com/ontodev/robot/pull/979
[#978]: https://github.com/ontodev/robot/pull/978
[#973]: https://github.com/ontodev/robot/pull/973
[#971]: https://github.com/ontodev/robot/pull/971
[#960]: https://github.com/ontodev/robot/pull/960
[#955]: https://github.com/ontodev/robot/pull/955
[#953]: https://github.com/ontodev/robot/pull/953
[#951]: https://github.com/ontodev/robot/pull/951
[#948]: https://github.com/ontodev/robot/pull/948
[#944]: https://github.com/ontodev/robot/pull/944
[#938]: https://github.com/ontodev/robot/pull/938
[#929]: https://github.com/ontodev/robot/pull/929
[#924]: https://github.com/ontodev/robot/issues/924
[#914]: https://github.com/ontodev/robot/pull/914
[#907]: https://github.com/ontodev/robot/pull/907
[#902]: https://github.com/ontodev/robot/pull/902
[#899]: https://github.com/ontodev/robot/pull/899
[#896]: https://github.com/ontodev/robot/pull/896
[#882]: https://github.com/ontodev/robot/pull/882
[#879]: https://github.com/ontodev/robot/pull/879
[#874]: https://github.com/ontodev/robot/pull/874
[#872]: https://github.com/ontodev/robot/pull/872
[#870]: https://github.com/ontodev/robot/pull/870
[#869]: https://github.com/ontodev/robot/pull/869
[#867]: https://github.com/ontodev/robot/pull/867
[#866]: https://github.com/ontodev/robot/pull/866
[#865]: https://github.com/ontodev/robot/pull/865
[#864]: https://github.com/ontodev/robot/pull/864
[#858]: https://github.com/ontodev/robot/pull/858
[#856]: https://github.com/ontodev/robot/pull/856
[#850]: https://github.com/ontodev/robot/pull/850
[#834]: https://github.com/ontodev/robot/pull/834
[#823]: https://github.com/ontodev/robot/pull/823
[#816]: https://github.com/ontodev/robot/pull/816
[#808]: https://github.com/ontodev/robot/pull/808
[#802]: https://github.com/ontodev/robot/pull/802
[#796]: https://github.com/ontodev/robot/pull/796
[#793]: https://github.com/ontodev/robot/pull/793
[#792]: https://github.com/ontodev/robot/pull/792
[#788]: https://github.com/ontodev/robot/pull/788
[#783]: https://github.com/ontodev/robot/pull/783
[#767]: https://github.com/ontodev/robot/pull/767
[#758]: https://github.com/ontodev/robot/pull/758
[#741]: https://github.com/ontodev/robot/issues/741
[#739]: https://github.com/ontodev/robot/pull/739
[#738]: https://github.com/ontodev/robot/pull/738
[#728]: https://github.com/ontodev/robot/pull/728
[#727]: https://github.com/ontodev/robot/pull/727
[#726]: https://github.com/ontodev/robot/pull/726
[#722]: https://github.com/ontodev/robot/pull/722
[#719]: https://github.com/ontodev/robot/pull/716
[#715]: https://github.com/ontodev/robot/pull/715
[#713]: https://github.com/ontodev/robot/pull/713
[#710]: https://github.com/ontodev/robot/pull/710
[#709]: https://github.com/ontodev/robot/issues/709
[#703]: https://github.com/ontodev/robot/pull/703
[#699]: https://github.com/ontodev/robot/pull/699
[#691]: https://github.com/ontodev/robot/pull/691
[#689]: https://github.com/ontodev/robot/pull/689
[#685]: https://github.com/ontodev/robot/pull/685
[#671]: https://github.com/ontodev/robot/pull/671
[#666]: https://github.com/ontodev/robot/pull/666
[#659]: https://github.com/ontodev/robot/issues/659
[#657]: https://github.com/ontodev/robot/pull/657
[#654]: https://github.com/ontodev/robot/issues/654
[#646]: https://github.com/ontodev/robot/issues/646
[#645]: https://github.com/ontodev/robot/issues/645
[#644]: https://github.com/ontodev/robot/issues/644
[#630]: https://github.com/ontodev/robot/issues/630
[#625]: https://github.com/ontodev/robot/issues/625
[#619]: https://github.com/ontodev/robot/issues/619
[#617]: https://github.com/ontodev/robot/issues/617
[#608]: https://github.com/ontodev/robot/issues/608
[#606]: https://github.com/ontodev/robot/issues/606
[#603]: https://github.com/ontodev/robot/issues/603
[#597]: https://github.com/ontodev/robot/issues/597
[#584]: https://github.com/ontodev/robot/issues/584
[#579]: https://github.com/ontodev/robot/issues/579
[#578]: https://github.com/ontodev/robot/issues/579
[#574]: https://github.com/ontodev/robot/issues/574
[#570]: https://github.com/ontodev/robot/issues/570
[#567]: https://github.com/ontodev/robot/issues/567
[#564]: https://github.com/ontodev/robot/issues/564
[#560]: https://github.com/ontodev/robot/issues/560
[#559]: https://github.com/ontodev/robot/issues/559
[#558]: https://github.com/ontodev/robot/issues/558
[#555]: https://github.com/ontodev/robot/issues/555
[#547]: https://github.com/ontodev/robot/issues/547
[#546]: https://github.com/ontodev/robot/issues/546
[#537]: https://github.com/ontodev/robot/issues/537
[#523]: https://github.com/ontodev/robot/issues/523
[#510]: https://github.com/ontodev/robot/issues/510
[#507]: https://github.com/ontodev/robot/issues/507
[#488]: https://github.com/ontodev/robot/issues/488
[#484]: https://github.com/ontodev/robot/issues/484
[#481]: https://github.com/ontodev/robot/issues/481
[#475]: https://github.com/ontodev/robot/issues/475
[#471]: https://github.com/ontodev/robot/issues/471
[#461]: https://github.com/ontodev/robot/issues/461
[#455]: https://github.com/ontodev/robot/issues/455
[#452]: https://github.com/ontodev/robot/issues/452
[#448]: https://github.com/ontodev/robot/issues/448
[#441]: https://github.com/ontodev/robot/issues/441
[#438]: https://github.com/ontodev/robot/issues/438
[#427]: https://github.com/ontodev/robot/issues/427
[#419]: https://github.com/ontodev/robot/issues/419
[#403]: https://github.com/ontodev/robot/issues/403
[#392]: https://github.com/ontodev/robot/issues/392
[#385]: https://github.com/ontodev/robot/issues/385
[#374]: https://github.com/ontodev/robot/issues/374
[#371]: https://github.com/ontodev/robot/issues/371
[#363]: https://github.com/ontodev/robot/issues/363
[#352]: https://github.com/ontodev/robot/issues/352
[#319]: https://github.com/ontodev/robot/issues/319
[#314]: https://github.com/ontodev/robot/issues/314
[#277]: https://github.com/ontodev/robot/issues/277
[#275]: https://github.com/ontodev/robot/issues/275
[#274]: https://github.com/ontodev/robot/issues/274
[#246]: https://github.com/ontodev/robot/issues/246
[#174]: https://github.com/ontodev/robot/issues/174
[#158]: https://github.com/ontodev/robot/issues/158<|MERGE_RESOLUTION|>--- conflicted
+++ resolved
@@ -14,10 +14,7 @@
 
 ### Changed
 - Optimize memory usage for update queries using `--temporary-file` switch [#978]
-<<<<<<< HEAD
-=======
 - Allow any case builtin `TYPE` in `template` [#971]
->>>>>>> 32284415
 - Sort [`report`] violations by rule name within level [#955]
 
 ### Fixed
