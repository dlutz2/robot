--- conflicted
+++ resolved
@@ -23,11 +23,8 @@
 ### Changed
 - Optimize memory usage for update queries using `--temporary-file` switch [#978]
 - Allow any case builtin `TYPE` in `template` [#971]
-<<<<<<< HEAD
 - [`extract`] and [`merge`] should optionally inject provenance [#977]
-=======
 - Sort [`report`] violations by rule name within level [#955]
->>>>>>> c7071a76
 
 ### Fixed
 - Fix subClassOf cycles in related object selection [#979]
