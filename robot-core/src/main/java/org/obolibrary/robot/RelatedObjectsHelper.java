package org.obolibrary.robot;

import com.google.common.collect.Sets;
import java.util.*;
import java.util.regex.Matcher;
import java.util.regex.Pattern;
import org.semanticweb.owlapi.apibinding.OWLManager;
import org.semanticweb.owlapi.model.*;
import org.semanticweb.owlapi.model.parameters.Imports;
import org.semanticweb.owlapi.search.EntitySearcher;
import org.slf4j.Logger;
import org.slf4j.LoggerFactory;
import uk.ac.manchester.cs.owl.owlapi.OWLLiteralImplPlain;
import uk.ac.manchester.cs.owl.owlapi.OWLLiteralImplString;

/**
 * Convenience methods to get related entities for a set of IRIs. Allowed relation options are: -
 * ancestors - descendants - disjoints - domains - equivalents - inverses - ranges - types
 *
 * @author <a href="mailto:rctauber@gmail.com">Becky Tauber</a>
 */
public class RelatedObjectsHelper {

  /** Logger. */
  private static final Logger logger = LoggerFactory.getLogger(RelatedObjectsHelper.class);

  /** Namespace for error messages. */
  private static final String NS = "errors#";

  /**
   * Error message when a datatype is given for an annotation, but the annotation value does not
   * match the datatype.
   */
  private static final String literalValueError = NS + "LITERAL VALUE ERROR %s is not a %s value";

  /** Error message when an invalid IRI is provided. Expects the entry field and term. */
  private static final String invalidIRIError =
      NS + "INVALID IRI ERROR %1$s \"%2$s\" is not a valid CURIE or IRI";

  /** Error message when an IRI pattern to match does not have a wildcard character. */
  private static final String invalidIRIPatternError =
      NS
          + "INVALID IRI PATTERN ERROR the pattern '%s' must contain at least one wildcard character.";

  /** String for subclass/property mapping */
  private static final String SUB = "sub";
  /** String for superclass/property mapping */
  private static final String SUPER = "super";

  /**
   * Given an ontology and a set of objects, return the annotation axioms for all objects.
   *
   * @param ontology OWLOntology to get annotations from
   * @param objects OWLObjects to get annotations of
   * @return set of OWLAxioms
   */
  public static Set<OWLAxiom> getAnnotationAxioms(OWLOntology ontology, Set<OWLObject> objects) {
    Set<OWLAxiom> axioms = new HashSet<>();
    for (OWLObject object : objects) {
      if (object instanceof OWLClass) {
        OWLClass cls = (OWLClass) object;
        axioms.addAll(ontology.getAnnotationAssertionAxioms(cls.getIRI()));
      } else if (object instanceof OWLObjectProperty) {
        OWLObjectProperty prop = (OWLObjectProperty) object;
        axioms.addAll(ontology.getAnnotationAssertionAxioms(prop.getIRI()));
      } else if (object instanceof OWLDataProperty) {
        OWLDataProperty prop = (OWLDataProperty) object;
        axioms.addAll(ontology.getAnnotationAssertionAxioms(prop.getIRI()));
      } else if (object instanceof OWLAnnotationProperty) {
        OWLAnnotationProperty prop = (OWLAnnotationProperty) object;
        axioms.addAll(ontology.getAnnotationAssertionAxioms(prop.getIRI()));
      } else if (object instanceof OWLDatatype) {
        OWLDatatype dt = (OWLDatatype) object;
        axioms.addAll(ontology.getAnnotationAssertionAxioms(dt.getIRI()));
      } else if (object instanceof OWLNamedIndividual) {
        OWLNamedIndividual indiv = (OWLNamedIndividual) object;
        axioms.addAll(ontology.getAnnotationAssertionAxioms(indiv.getIRI()));
      }
    }
    return axioms;
  }

  public static Set<OWLAxiom> getAxioms(
      OWLOntology ontology,
      Set<OWLObject> objects,
      Set<Class<? extends OWLAxiom>> axiomTypes,
      boolean partial,
      boolean signature) {
    if (partial) {
      return RelatedObjectsHelper.getPartialAxioms(ontology, objects, axiomTypes, signature);
    } else {
      return RelatedObjectsHelper.getCompleteAxioms(ontology, objects, axiomTypes, signature);
    }
  }

  /**
   * Given an ontology, a set of objects, and a set of axiom types, return a set of axioms where all
   * the objects in those axioms are in the set of objects.
   *
   * @param ontology OWLOntology to get axioms from
   * @param objects Set of objects to match in axioms
   * @param axiomTypes OWLAxiom types to return
   * @return Set of OWLAxioms containing only the OWLObjects
   */
  public static Set<OWLAxiom> getCompleteAxioms(
      OWLOntology ontology, Set<OWLObject> objects, Set<Class<? extends OWLAxiom>> axiomTypes) {
<<<<<<< HEAD
    if (axiomTypes == null) {
      axiomTypes = new HashSet<>();
      axiomTypes.add(OWLAxiom.class);
    }

    Set<OWLAxiom> axioms = new HashSet<>();

    Set<IRI> iris = new HashSet<>();
    for (OWLObject object : objects) {
      if (OWLNamedObject.class.isInstance(object)) {
        OWLNamedObject namedObject = (OWLNamedObject) object;
        iris.add(namedObject.getIRI());
      }
    }
=======
    return getCompleteAxioms(ontology, objects, axiomTypes, false);
  }
>>>>>>> 058dc1c1

  /**
   * Given an ontology, a set of objects, and a set of axiom types, return a set of axioms where all
   * the objects in those axioms are in the set of objects.
   *
   * @param ontology OWLOntology to get axioms from
   * @param objects Set of objects to match in axioms
   * @param axiomTypes OWLAxiom types to return
   * @param namedOnly when true, consider only named OWLObjects
   * @return Set of OWLAxioms containing only the OWLObjects
   */
  public static Set<OWLAxiom> getCompleteAxioms(
      OWLOntology ontology,
      Set<OWLObject> objects,
      Set<Class<? extends OWLAxiom>> axiomTypes,
      boolean namedOnly) {
    axiomTypes = setDefaultAxiomType(axiomTypes);
    Set<OWLAxiom> axioms = new HashSet<>();
    Set<IRI> iris = getIRIs(objects);
    for (OWLAxiom axiom : ontology.getAxioms()) {
      if (OntologyHelper.extendsAxiomTypes(axiom, axiomTypes)) {
        // Check both the full annotated axiom and axiom without annotations (if annotated)
        Set<OWLObject> axiomObjects = null;
        if (namedOnly) {
          axiomObjects = OntologyHelper.getNamedObjects(axiom);
        } else {
          axiomObjects = OntologyHelper.getObjects(axiom);
        }

        Set<OWLObject> partialAxiomObjects = null;
        if (axiom.isAnnotated()) {
          if (namedOnly) {
            partialAxiomObjects =
                OntologyHelper.getNamedObjects(axiom.getAxiomWithoutAnnotations());
          } else {
            partialAxiomObjects = OntologyHelper.getObjects(axiom.getAxiomWithoutAnnotations());
          }
        }

        if (axiom instanceof OWLAnnotationAssertionAxiom) {
          OWLAnnotationAssertionAxiom a = (OWLAnnotationAssertionAxiom) axiom;
          // Again, check full annotated axiom and axiom without annotations
          if (a.isAnnotated()) {
            OWLAnnotation annotation = a.getAnnotation();
            if (iris.contains(annotation.getProperty().getIRI())
                && objects.contains(a.getValue())) {
              if (iris.contains(a.getSubject()) && objects.contains(a.getProperty())) {
                // If the set contains all components, add the annotated axiom
                axioms.add(axiom);
              }
            }
          }
          if (iris.contains(a.getSubject()) && objects.contains(a.getProperty())) {
            // If the set only contains the un-annotated axiom, add that
            axioms.add(axiom.getAxiomWithoutAnnotations());
          }
        } else if (objects.containsAll(axiomObjects)) {
          axioms.add(axiom);
        } else if (partialAxiomObjects != null && objects.containsAll(partialAxiomObjects)) {
          // If all objects of the axiom are included, but not the annotation
          // add the un-annotated axiom
          axioms.add(axiom.getAxiomWithoutAnnotations());
        }
      }
    }

    return axioms;
  }

  /**
   * Given an ontology, a set of objects, and a set of axiom types, return a set of axioms where at
   * least one object in those axioms is also in the set of objects.
   *
   * @param ontology OWLOntology to get axioms from
   * @param objects Set of objects to match in axioms
   * @param axiomTypes OWLAxiom types to return
   * @return Set of OWLAxioms containing at least one of the OWLObjects
   */
  public static Set<OWLAxiom> getPartialAxioms(
      OWLOntology ontology, Set<OWLObject> objects, Set<Class<? extends OWLAxiom>> axiomTypes) {
<<<<<<< HEAD
    if (axiomTypes == null) {
      axiomTypes = new HashSet<>();
      axiomTypes.add(OWLAxiom.class);
    }

    Set<OWLAxiom> axioms = new HashSet<>();

    Set<IRI> iris = new HashSet<>();
    for (OWLObject object : objects) {
      if (OWLNamedObject.class.isInstance(object)) {
        OWLNamedObject namedObject = (OWLNamedObject) object;
        iris.add(namedObject.getIRI());
      }
    }
=======
    return getPartialAxioms(ontology, objects, axiomTypes, false);
  }
>>>>>>> 058dc1c1

  /**
   * Given an ontology, a set of objects, and a set of axiom types, return a set of axioms where at
   * least one object in those axioms is also in the set of objects.
   *
   * @param ontology OWLOntology to get axioms from
   * @param objects Set of objects to match in axioms
   * @param axiomTypes OWLAxiom types to return
   * @param namedOnly when true, only consider named OWLObjects
   * @return Set of OWLAxioms containing at least one of the OWLObjects
   */
  public static Set<OWLAxiom> getPartialAxioms(
      OWLOntology ontology,
      Set<OWLObject> objects,
      Set<Class<? extends OWLAxiom>> axiomTypes,
      boolean namedOnly) {
    axiomTypes = setDefaultAxiomType(axiomTypes);
    Set<OWLAxiom> axioms = new HashSet<>();
    Set<IRI> iris = getIRIs(objects);
    for (OWLAxiom axiom : ontology.getAxioms()) {
      if (OntologyHelper.extendsAxiomTypes(axiom, axiomTypes)) {
        if (axiom instanceof OWLAnnotationAssertionAxiom) {
          OWLAnnotationAssertionAxiom a = (OWLAnnotationAssertionAxiom) axiom;
          // Check if axiom is annotated
          if (a.isAnnotated()) {
            for (OWLAnnotation annotation : a.getAnnotations()) {
              // If any part of the annotation is in the set, add the axiom
              if (iris.contains(annotation.getProperty().getIRI())
                  || objects.contains(a.getValue())) {
                axioms.add(axiom);
              }
            }
          }
          if (iris.contains(a.getSubject()) || objects.contains(a.getProperty())) {
            axioms.add(axiom);
          }
        } else {
          Set<OWLObject> axiomObjects = null;
          if (namedOnly) {
            axiomObjects = OntologyHelper.getNamedObjects(axiom);
          } else {
            axiomObjects = OntologyHelper.getObjects(axiom);
          }
          for (OWLObject axiomObject : axiomObjects) {
            if (objects.contains(axiomObject)) {
              axioms.add(axiom);
              break;
            }
          }
        }
      }
    }

    return axioms;
  }

  /**
   * Given an ontology, a set of objects, and a list of select groups (as lists), return the objects
   * related to the set of OWLObjects based on each set of selectors. Each selector group will build
   * on the previous group.
   *
   * @param ontology OWLOntology to get related objects from
   * @param ioHelper IOHelper to use for prefixes
   * @param objects Set of objects to start with
   * @param selectorGroups types of related objects to return
   * @return Set of related objects
   * @throws Exception on annotation pattern issue
   */
  public static Set<OWLObject> selectGroups(
      OWLOntology ontology,
      IOHelper ioHelper,
      Set<OWLObject> objects,
      List<List<String>> selectorGroups)
      throws Exception {
    for (List<String> selectors : selectorGroups) {
      objects = select(ontology, ioHelper, objects, selectors);
    }
    return objects;
  }

  /**
   * Given an ontology, a set of objects, and a list of selector strings, return the objects related
   * to the set of OWLObjects based on the set of selectors.
   *
   * @param ontology OWLOntology to get related objects from
   * @param ioHelper IOHelper to use for prefixes
   * @param objects Set of objects to start with
   * @param selectors types of related objects to return
   * @return Set of related objects
   * @throws Exception on annotation pattern issue
   */
  public static Set<OWLObject> select(
      OWLOntology ontology, IOHelper ioHelper, Set<OWLObject> objects, List<String> selectors)
      throws Exception {
    // An empty list is essentially "self"
    if (selectors.isEmpty()) {
      return objects;
    }
    Set<OWLObject> union = new HashSet<>();
    for (String selector : selectors) {
      union.addAll(select(ontology, ioHelper, objects, selector));
    }
    return union;
  }

  /**
   * Given an ontology, a set of objects, and a selector, return the related objects related to the
   * set of OWL objects based on the selector.
   *
   * @param ontology OWLOntology to get related objects from
   * @param ioHelper IOHelper to use for prefixes
   * @param objects Set of objects to start with
   * @param selector type of related objects to return
   * @return Set of related objects
   * @throws Exception on annotation pattern issue
   */
  public static Set<OWLObject> select(
      OWLOntology ontology, IOHelper ioHelper, Set<OWLObject> objects, String selector)
      throws Exception {
    if (selector.equals("ancestors")) {
      return selectAncestors(ontology, objects);
    } else if (selector.equals("anonymous")) {
      return selectAnonymous(objects);
    } else if (selector.equals("annotation-properties")) {
      return selectAnnotationProperties(objects);
    } else if (selector.equals("children")) {
      return selectChildren(ontology, objects);
    } else if (selector.equals("classes")) {
      return selectClasses(objects);
    } else if (selector.equals("complement")) {
      return selectComplement(ontology, objects);
    } else if (selector.equals("data-properties")) {
      return selectDataProperties(objects);
    } else if (selector.equals("descendants")) {
      return selectDescendants(ontology, objects);
    } else if (selector.equals("equivalents")) {
      return selectEquivalents(ontology, objects);
    } else if (selector.equals("individuals")) {
      return selectIndividuals(objects);
    } else if (selector.equals("instances")) {
      return selectInstances(ontology, objects);
    } else if (selector.equals("named")) {
      return selectNamed(objects);
    } else if (selector.equals("object-properties")) {
      return selectObjectProperties(objects);
    } else if (selector.equals("parents")) {
      return selectParents(ontology, objects);
    } else if (selector.equals("properties")) {
      return selectProperties(objects);
    } else if (selector.equals("self")) {
      return objects;
    } else if (selector.equals("types")) {
      return selectTypes(ontology, objects);
    } else if (selector.equals("ranges")) {
      return selectRanges(ontology, objects);
    } else if (selector.equals("domains")) {
      return selectDomains(ontology, objects);
    } else if (selector.contains("=")) {
      return selectPattern(ontology, ioHelper, objects, selector);
    } else if (Pattern.compile("<.*>").matcher(selector).find()) {
      return selectIRI(objects, selector);
    } else {
      logger.error(String.format("%s is not a valid selector and will be ignored", selector));
      return new HashSet<>();
    }
  }

  /**
   * Given an ontology and a set of objects, return all ancestors (recursively) of those objects.
   *
   * @param ontology OWLOntology to retrieve ancestors from
   * @param objects OWLObjects to retrieve ancestors of
   * @return set of ancestors of the starting set
   */
  public static Set<OWLObject> selectAncestors(OWLOntology ontology, Set<OWLObject> objects) {
    Set<OWLObject> relatedObjects = new HashSet<>();
    for (OWLObject object : objects) {
      if (object instanceof OWLClass) {
        selectClassAncestors(ontology, (OWLClass) object, relatedObjects);
      } else if (object instanceof OWLAnnotationProperty) {
        selectAnnotationPropertyAncestors(ontology, (OWLAnnotationProperty) object, relatedObjects);
      } else if (object instanceof OWLDataProperty) {
        selectDataPropertyAncestors(ontology, (OWLDataProperty) object, relatedObjects);
      } else if (object instanceof OWLObjectProperty) {
        selectObjectPropertyAncestors(ontology, (OWLObjectProperty) object, relatedObjects);
      }
    }
    return relatedObjects;
  }

  /**
   * Given a set of objects, return a set of annotation properties from the starting set.
   *
   * @param objects Set of OWLObjects to filter
   * @return subset of OWLAnnotationProperties from the starting set
   */
  public static Set<OWLObject> selectAnnotationProperties(Set<OWLObject> objects) {
    Set<OWLObject> relatedObjects = new HashSet<>();
    for (OWLObject object : objects) {
      if (object instanceof OWLAnnotationProperty) {
        relatedObjects.add(object);
      }
    }
    return relatedObjects;
  }

  /**
   * Given a set of objects, return a set of anonymous objects from the starting set. Valid for
   * classes and individuals.
   *
   * @param objects Set of OWLObjects to filter
   * @return subset of anonymous objects from the starting set
   */
  public static Set<OWLObject> selectAnonymous(Set<OWLObject> objects) {
    Set<OWLObject> relatedObjects = new HashSet<>();
    for (OWLObject object : objects) {
      if ((object instanceof OWLAnonymousClassExpression)
          || (object instanceof OWLAnonymousIndividual)) {
        relatedObjects.add(object);
      }
    }
    return relatedObjects;
  }

  /**
   * Given an ontology and a set of objects, return the children of the starting set.
   *
   * @param ontology OWLOntology to retrieve children from
   * @param objects Set of OWLObjects to get children of
   * @return set of children of the starting set
   */
  public static Set<OWLObject> selectChildren(OWLOntology ontology, Set<OWLObject> objects) {
    Set<OWLObject> relatedObjects = new HashSet<>();
    for (OWLObject object : objects) {
      if (object instanceof OWLClass) {
        relatedObjects.addAll(EntitySearcher.getSubClasses((OWLClass) object, ontology));
      } else if (object instanceof OWLObjectProperty) {
        relatedObjects.addAll(
            EntitySearcher.getSubProperties((OWLObjectProperty) object, ontology));
      } else if (object instanceof OWLDataProperty) {
        relatedObjects.addAll(EntitySearcher.getSubProperties((OWLDataProperty) object, ontology));
      } else if (object instanceof OWLAnnotation) {
        relatedObjects.addAll(
            EntitySearcher.getSubProperties((OWLAnnotationProperty) object, ontology));
      }
    }
    return relatedObjects;
  }

  /**
   * Given a set of objects, return a set of OWLClasses from the starting set.
   *
   * @param objects Set of OWLObjects to filter
   * @return subset of OWLClasses from the starting set
   */
  public static Set<OWLObject> selectClasses(Set<OWLObject> objects) {
    Set<OWLObject> relatedObjects = new HashSet<>();
    for (OWLObject object : objects) {
      if (object instanceof OWLClass) {
        relatedObjects.add(object);
      }
    }
    return relatedObjects;
  }

  /**
   * Given an ontology and a set of objects, return all objects contained in the ontology that are
   * NOT in the starting set.
   *
   * @param ontology OWLOntology to retrieve complement objects from
   * @param objects Set of OWLObjects to get the complement of
   * @return complement set of OWLObjects
   */
  public static Set<OWLObject> selectComplement(OWLOntology ontology, Set<OWLObject> objects) {
    Set<OWLObject> relatedObjects = new HashSet<>();
    for (OWLAxiom axiom : ontology.getAxioms()) {
      relatedObjects.addAll(OntologyHelper.getObjects(axiom));
    }
    relatedObjects.removeAll(objects);
    return relatedObjects;
  }

  /**
   * Given a set of objects, return a set of OWLDataProperties from the starting set.
   *
   * @param objects Set of OWLObjects to filter
   * @return subset of OWLDataProperties from the starting set
   */
  public static Set<OWLObject> selectDataProperties(Set<OWLObject> objects) {
    Set<OWLObject> relatedObjects = new HashSet<>();
    for (OWLObject object : objects) {
      if (object instanceof OWLDataProperty) {
        relatedObjects.add(object);
      }
    }
    return relatedObjects;
  }

  /**
   * Given an ontology and a set of objects, return all descendants (recursively) of those objects.
   *
   * @param ontology OWLOntology to retrieve descendants from
   * @param objects Set of OWLObjects to get descendants of
   * @return set of descendants of the starting set
   */
  public static Set<OWLObject> selectDescendants(OWLOntology ontology, Set<OWLObject> objects) {
    Set<OWLObject> relatedObjects = new HashSet<>();
    for (OWLObject object : objects) {
      if (object instanceof OWLClass) {
        selectClassDescendants(ontology, (OWLClass) object, relatedObjects);
      } else if (object instanceof OWLAnnotationProperty) {
        selectAnnotationPropertyDescendants(
            ontology, (OWLAnnotationProperty) object, relatedObjects);
      } else if (object instanceof OWLDataProperty) {
        selectDataPropertyDescendants(ontology, (OWLDataProperty) object, relatedObjects);
      } else if (object instanceof OWLObjectProperty) {
        selectObjectPropertyDescendants(ontology, (OWLObjectProperty) object, relatedObjects);
      }
    }
    return relatedObjects;
  }

  /**
   * Given an ontology and a set of objects, return all domains of any properties in the set.
   *
   * @param ontology OWLOntology to retrieve domains from
   * @param objects OWLObjects to retrieve domains of
   * @return set of domains of the starting set
   */
  public static Set<OWLObject> selectDomains(OWLOntology ontology, Set<OWLObject> objects) {
    Set<OWLObject> relatedObjects = new HashSet<>();
    for (OWLObject object : objects) {
      if (object instanceof OWLAnnotationProperty) {
        relatedObjects.addAll(EntitySearcher.getDomains((OWLAnnotationProperty) object, ontology));
      } else if (object instanceof OWLDataProperty) {
        relatedObjects.addAll(EntitySearcher.getDomains((OWLDataProperty) object, ontology));
      } else if (object instanceof OWLObjectProperty) {
        relatedObjects.addAll(EntitySearcher.getDomains((OWLObjectProperty) object, ontology));
      }
    }
    return relatedObjects;
  }

  /**
   * Given an ontology and a set of objects, return all equivalent objects of the starting set.
   *
   * @param ontology OWLOntology to retrieve equivalents from
   * @param objects Set of OWLObjects to get equivalents of
   * @return set of equivalent OWLObjects
   */
  public static Set<OWLObject> selectEquivalents(OWLOntology ontology, Set<OWLObject> objects) {
    Set<OWLObject> relatedObjects = new HashSet<>();
    for (OWLObject object : objects) {
      if (object instanceof OWLClass) {
        relatedObjects.addAll(EntitySearcher.getEquivalentClasses((OWLClass) object, ontology));
      } else if (object instanceof OWLDataProperty) {
        relatedObjects.addAll(
            EntitySearcher.getEquivalentProperties((OWLDataProperty) object, ontology));
      } else if (object instanceof OWLObjectProperty) {
        relatedObjects.addAll(
            EntitySearcher.getEquivalentProperties((OWLObjectProperty) object, ontology));
      }
    }
    return relatedObjects;
  }

  /**
   * Given a set of objects, return a set of OWLIndividuals from the starting set.
   *
   * @param objects Set of OWLObjects to filter
   * @return subset of OWLIndividuals from the starting set
   */
  public static Set<OWLObject> selectIndividuals(Set<OWLObject> objects) {
    Set<OWLObject> relatedObjects = new HashSet<>();
    for (OWLObject object : objects) {
      if (object instanceof OWLIndividual) {
        relatedObjects.add(object);
      }
    }
    return relatedObjects;
  }

  /**
   * Given an ontology and a set of objects, select all the instances of the classes in the set of
   * objects.
   *
   * @param ontology OWLOntology to retrieve instances from
   * @param objects Set of OWLObjects to get instances of
   * @return set of instances as OWLObjects
   */
  public static Set<OWLObject> selectInstances(OWLOntology ontology, Set<OWLObject> objects) {
    Set<OWLObject> relatedObjects = new HashSet<>();
    for (OWLObject object : objects) {
      if (object instanceof OWLClass) {
        relatedObjects.addAll(EntitySearcher.getIndividuals((OWLClass) object, ontology));
      }
    }
    return relatedObjects;
  }

  /**
   * Given a set of objects, and a selector string (IRI pattern in angle brackets), select all the
   * objects that have an IRI matching that pattern.
   *
   * @param objects Set of OWLObjects to look through
   * @param selector IRI pattern to match (enclosed in angle brackets, using ? or * wildcards)
   * @return set of IRIs that match the selector pattern
   */
  public static Set<OWLObject> selectIRI(Set<OWLObject> objects, String selector) {
    Set<OWLObject> relatedObjects = new HashSet<>();

    // Check that we're matching a pattern here
    // --term should be used for full IRIs
    if (!selector.contains("~") && !selector.contains("*") && !selector.contains("?")) {
      throw new IllegalArgumentException(String.format(invalidIRIPatternError, selector));
    }
    // Get rid of brackets
    if (selector.startsWith("<") && selector.endsWith(">")) {
      selector = selector.substring(1, selector.length() - 1);
    }
    if (!selector.startsWith("~")) {
      // Transform wildcards into regex patterns and escape periods
      selector = selector.replace(".", "\\.").replace("?", ".?").replace("*", ".*");
    } else {
      // Otherwise, it is already a regex pattern
      // Just remove the tilde
      selector = selector.substring(1);
    }
    Pattern pattern = Pattern.compile(selector);
    for (OWLObject object : objects) {
      if (object instanceof OWLEntity) {
        OWLEntity entity = (OWLEntity) object;
        // Determine if IRI matches the pattern
        String iri = entity.getIRI().toString();
        if (pattern.matcher(iri).matches()) {
          relatedObjects.add(object);
        }
      }
    }
    return relatedObjects;
  }

  /**
   * Given a set of objects, return a set of named objects from the starting set.
   *
   * @param objects Set of OWLObjects to filter
   * @return subset of named objects from the starting set
   */
  public static Set<OWLObject> selectNamed(Set<OWLObject> objects) {
    Set<OWLObject> relatedObjects = new HashSet<>();
    for (OWLObject object : objects) {
      if (object instanceof OWLNamedObject) {
        relatedObjects.add(object);
      }
    }
    return relatedObjects;
  }

  /**
   * Given a set of objects, return a set of OWLObjectProperties from the starting set.
   *
   * @param objects Set of OWLObjects to filter
   * @return subset of OWLObjectProperties from the starting set
   */
  public static Set<OWLObject> selectObjectProperties(Set<OWLObject> objects) {
    Set<OWLObject> relatedObjects = new HashSet<>();
    for (OWLObject object : objects) {
      if (object instanceof OWLObjectProperty) {
        relatedObjects.add(object);
      }
    }
    return relatedObjects;
  }

  /**
   * Given an ontology and a set of objects, return the parent objects of all objects in the set.
   *
   * @param ontology OWLOntology to retrieve parents from
   * @param objects set of OWLObjects to get parents of
   * @return set of parent objects
   */
  public static Set<OWLObject> selectParents(OWLOntology ontology, Set<OWLObject> objects) {
    Set<OWLObject> relatedObjects = new HashSet<>();
    for (OWLObject object : objects) {
      if (object instanceof OWLClass) {
        relatedObjects.addAll(EntitySearcher.getSuperClasses((OWLClass) object, ontology));
      } else if (object instanceof OWLObjectProperty) {
        relatedObjects.addAll(
            EntitySearcher.getSuperProperties((OWLObjectProperty) object, ontology));
      } else if (object instanceof OWLDataProperty) {
        relatedObjects.addAll(
            EntitySearcher.getSuperProperties((OWLDataProperty) object, ontology));
      } else if (object instanceof OWLAnnotation) {
        relatedObjects.addAll(
            EntitySearcher.getSuperProperties((OWLAnnotationProperty) object, ontology));
      }
    }
    return relatedObjects;
  }

  /**
   * Given an ontology, a set of objects, and a pattern to match annotations to, return a set of
   * objects that are annotated with the matching annotation.
   *
   * @param ontology OWLOntology to get annotations from
   * @param ioHelper IOHelper to use for prefixes
   * @param objects Set of OWLObjects to filter
   * @param annotationPattern annotation to filter OWLObjects on
   * @return subset of OWLObjects matching the annotation pattern
   * @throws Exception on issue getting literal annotations
   */
  public static Set<OWLObject> selectPattern(
      OWLOntology ontology, IOHelper ioHelper, Set<OWLObject> objects, String annotationPattern)
      throws Exception {
    Set<OWLAnnotation> annotations = getAnnotations(ontology, ioHelper, annotationPattern);
    return selectAnnotated(ontology, objects, annotations);
  }

  /**
   * Given a set of objects, return a set of all OWLProperties from the starting set.
   *
   * @param objects Set of OWLObjects to filter OWLProperties of
   * @return subset of OWLProperties from the starting set
   */
  public static Set<OWLObject> selectProperties(Set<OWLObject> objects) {
    Set<OWLObject> relatedObjects = new HashSet<>();
    for (OWLObject object : objects) {
      if (object instanceof OWLProperty) {
        relatedObjects.add(object);
      }
    }
    return relatedObjects;
  }

  /**
   * Given an ontology and a set of objects, return all ranges of any properties in the set.
   *
   * @param ontology OWLOntology to retrieve ranges from
   * @param objects OWLObjects to retrieve ranges of
   * @return set of ranges of the starting set
   */
  public static Set<OWLObject> selectRanges(OWLOntology ontology, Set<OWLObject> objects) {
    Set<OWLObject> relatedObjects = new HashSet<>();
    for (OWLObject object : objects) {
      if (object instanceof OWLAnnotationProperty) {
        relatedObjects.addAll(EntitySearcher.getRanges((OWLAnnotationProperty) object, ontology));
      } else if (object instanceof OWLDataProperty) {
        relatedObjects.addAll(EntitySearcher.getRanges((OWLDataProperty) object, ontology));
      } else if (object instanceof OWLObjectProperty) {
        relatedObjects.addAll(EntitySearcher.getRanges((OWLObjectProperty) object, ontology));
      }
    }
    return relatedObjects;
  }

  /**
   * Given an ontology and a set of objects, return a set of all the types of the individuals in
   * that set.
   *
   * @param ontology OWLOntology to retrieve types from
   * @param objects Set of OWLObjects to get the types of
   * @return set of types (OWLClass or OWLClassExpression)
   */
  public static Set<OWLObject> selectTypes(OWLOntology ontology, Set<OWLObject> objects) {
    Set<OWLObject> relatedObjects = new HashSet<>();
    for (OWLObject object : objects) {
      if (object instanceof OWLIndividual) {
        relatedObjects.addAll(EntitySearcher.getTypes((OWLIndividual) object, ontology));
      }
    }
    return relatedObjects;
  }

  /**
   * Given an ontology and a set of objects, construct a set of subClassOf axioms that span the gaps
   * between classes to maintain a hierarchy.
   *
   * @param ontology input OWLOntology
   * @param objects set of Objects to build hierarchy
   * @return set of OWLAxioms to maintain hierarchy
   */
  public static Set<OWLAxiom> spanGaps(OWLOntology ontology, Set<OWLObject> objects) {
    Set<Map<String, OWLAnnotationProperty>> aPropPairs = new HashSet<>();
    Set<Map<String, OWLClassExpression>> classPairs = new HashSet<>();
    Set<Map<String, OWLDataPropertyExpression>> dPropPairs = new HashSet<>();
    Set<Map<String, OWLObjectPropertyExpression>> oPropPairs = new HashSet<>();
    Set<OWLAxiom> axioms = new HashSet<>();
    OWLDataFactory dataFactory = OWLManager.getOWLDataFactory();

    // Iterate through objects to generate sub-super pairs
    for (OWLObject object : objects) {
      if (object instanceof OWLAnnotationProperty) {
        OWLAnnotationProperty p = (OWLAnnotationProperty) object;
        spanGapsHelper(
            ontology, objects, aPropPairs, p, EntitySearcher.getSuperProperties(p, ontology));
      } else if (object instanceof OWLClass) {
        OWLClass cls = (OWLClass) object;
        spanGapsHelper(ontology, objects, classPairs, cls, getSuperClasses(ontology, cls));
      } else if (object instanceof OWLDataProperty) {
        OWLDataProperty p = (OWLDataProperty) object;
        spanGapsHelper(
            ontology, objects, dPropPairs, p, EntitySearcher.getSuperProperties(p, ontology));
      } else if (object instanceof OWLObjectProperty) {
        OWLObjectProperty p = (OWLObjectProperty) object;
        spanGapsHelper(
            ontology, objects, oPropPairs, p, EntitySearcher.getSuperProperties(p, ontology));
      }
    }

    // Generate axioms based on the sub-super pairs
    for (Map<String, OWLAnnotationProperty> propPair : aPropPairs) {
      OWLAnnotationProperty subProperty = propPair.get(SUB);
      OWLAnnotationProperty superProperty = propPair.get(SUPER);
      axioms.add(dataFactory.getOWLSubAnnotationPropertyOfAxiom(subProperty, superProperty));
    }
    for (Map<String, OWLClassExpression> classPair : classPairs) {
      OWLClass subClass = classPair.get(SUB).asOWLClass();
      OWLClassExpression superClass = classPair.get(SUPER);
      axioms.add(dataFactory.getOWLSubClassOfAxiom(subClass, superClass));
    }
    for (Map<String, OWLDataPropertyExpression> propPair : dPropPairs) {
      OWLDataProperty subProperty = propPair.get(SUB).asOWLDataProperty();
      OWLDataPropertyExpression superProperty = propPair.get(SUPER);
      axioms.add(dataFactory.getOWLSubDataPropertyOfAxiom(subProperty, superProperty));
    }
    for (Map<String, OWLObjectPropertyExpression> propPair : oPropPairs) {
      OWLObjectProperty subProperty = propPair.get(SUB).asOWLObjectProperty();
      OWLObjectPropertyExpression superProperty = propPair.get(SUPER);
      axioms.add(dataFactory.getOWLSubObjectPropertyOfAxiom(subProperty, superProperty));
    }

    return axioms;
  }

  /**
   * Given an IOHelper and an annotation as CURIE=..., return the OWLAnnotation object(s).
   *
   * @param ontology OWLOntology to get annotations from
   * @param ioHelper IOHelper to get IRI
   * @param annotation String input
   * @return set of OWLAnnotations
   * @throws Exception on issue getting literal annotation
   */
  protected static Set<OWLAnnotation> getAnnotations(
      OWLOntology ontology, IOHelper ioHelper, String annotation) throws Exception {
    OWLDataFactory dataFactory = OWLManager.getOWLDataFactory();
    // Create an IRI from the CURIE
    String propertyID = annotation.split("=")[0];
    IRI propertyIRI = ioHelper.createIRI(propertyID);
    if (propertyIRI == null) {
      throw new IllegalArgumentException(
          String.format(invalidIRIError, "annotation property", propertyID));
    }
    // Get the annotation property and string representation of value
    OWLAnnotationProperty annotationProperty = dataFactory.getOWLAnnotationProperty(propertyIRI);
    String value = annotation.split("=")[1];
    // Based on the value, determine the type of annotation
    if (value.contains("<") && value.contains(">")) {
      // Return an IRI annotation
      String valueID = value.substring(1, value.length() - 1);
      IRI valueIRI = ioHelper.createIRI(valueID);
      if (valueIRI == null) {
        throw new IllegalArgumentException(
            String.format(invalidIRIError, "annotation value (IRI)", valueID));
      }
      return Sets.newHashSet(dataFactory.getOWLAnnotation(annotationProperty, valueIRI));
    } else if (value.contains("~'")) {
      // Return a set of annotations in the ontology that match a regex pattern
      return getPatternAnnotations(ontology, annotationProperty, value);
    } else if (value.contains("'")) {
      // Return a literal (string, boolean, double, integer, float) annotation
      return Sets.newHashSet(
          getLiteralAnnotation(ioHelper, dataFactory, annotationProperty, value));
    } else {
      // Return an IRI annotation based on a CURIE
      IRI valueIRI = ioHelper.createIRI(value);
      if (valueIRI == null) {
        throw new IllegalArgumentException(
            String.format(invalidIRIError, "annotation value (CURIE)", value));
      }
      return Sets.newHashSet(dataFactory.getOWLAnnotation(annotationProperty, valueIRI));
    }
  }

  /**
   * Given a set of OWLObjects, return the set of IRIs for those objects.
   *
   * @param objects OWLObjects to get IRIs of
   * @return IRIs of the given objects
   */
  private static Set<IRI> getIRIs(Set<OWLObject> objects) {
    Set<IRI> iris = new HashSet<>();
    for (OWLObject object : objects) {
      if (object instanceof OWLNamedObject) {
        OWLNamedObject namedObject = (OWLNamedObject) object;
        iris.add(namedObject.getIRI());
      }
    }
    return iris;
  }

  /**
   * Given an OWL ontology, an annotation property, and an annotation value (in regex pattern form),
   * return a set of OWLAnnotations that have values matching the regex value.
   *
   * @param ontology OWLOntology to retrieve annotations from
   * @param annotationProperty OWLAnnotationProperty
   * @param value regex pattern to match values to
   * @return set of matching OWLAnnotations
   */
  private static Set<OWLAnnotation> getPatternAnnotations(
      OWLOntology ontology, OWLAnnotationProperty annotationProperty, String value) {
    Set<OWLAnnotation> annotations = new HashSet<>();
    String patternString = value.split("\'")[1];
    Pattern pattern = Pattern.compile(patternString);
    for (OWLEntity e : OntologyHelper.getEntities(ontology)) {
      for (OWLAnnotation a : EntitySearcher.getAnnotations(e, ontology)) {
        if (a.getProperty().equals(annotationProperty)) {
          OWLAnnotationValue av = a.getValue();
          String annotationValue;
          // The annotation value ONLY expects a plain or string
          try {
            OWLLiteralImplPlain plain = (OWLLiteralImplPlain) av;
            annotationValue = plain.getLiteral();
          } catch (ClassCastException ex) {
            try {
              OWLLiteralImplString str = (OWLLiteralImplString) av;
              annotationValue = str.getLiteral();
            } catch (ClassCastException ex2) {
              continue;
            }
          }
          Matcher matcher = pattern.matcher(annotationValue);
          if (matcher.matches()) {
            annotations.add(a);
          }
        }
      }
    }
    return annotations;
  }

  /**
   * Given an OWL data factory, an annotation property, and a literal value, return the
   * OWLAnnotation object.
   *
   * @param ioHelper IOHelper to retrieve prefix manager
   * @param dataFactory OWLDataFactory to create entities
   * @param annotationProperty OWLAnnotationProperty
   * @param value annotation value as string
   * @return OWLAnnotation object
   * @throws Exception on issue parsing to datatype
   */
  private static OWLAnnotation getLiteralAnnotation(
      IOHelper ioHelper,
      OWLDataFactory dataFactory,
      OWLAnnotationProperty annotationProperty,
      String value)
      throws Exception {
    // ioHelper.addPrefix("xsd", "http://www.w3.org/2001/XMLSchema#");
    OWLAnnotationValue annotationValue;
    if (value.contains("^^")) {
      // A datatype is given
      String content = value.split("\\^\\^")[0].replace("'", "");
      String dataTypeID = value.split("\\^\\^")[1];
      IRI dataTypeIRI = ioHelper.createIRI(dataTypeID);
      if (dataTypeIRI == null) {
        throw new IllegalArgumentException(String.format(invalidIRIError, "datatype", dataTypeID));
      }
      OWLDatatype dt = dataFactory.getOWLDatatype(dataTypeIRI);
      if (dt.isBoolean()) {
        if (content.equalsIgnoreCase("true")) {
          annotationValue = dataFactory.getOWLLiteral(true);
        } else if (content.equalsIgnoreCase("false")) {
          annotationValue = dataFactory.getOWLLiteral(false);
        } else {
          throw new Exception(String.format(literalValueError, dataTypeID, "boolean"));
        }
      } else if (dt.isDouble()) {
        try {
          annotationValue = dataFactory.getOWLLiteral(Double.parseDouble(content));
        } catch (Exception e) {
          throw new Exception(String.format(literalValueError, dataTypeID, "double"));
        }
      } else if (dt.isFloat()) {
        try {
          annotationValue = dataFactory.getOWLLiteral(Float.parseFloat(content));
        } catch (Exception e) {
          throw new Exception(String.format(literalValueError, dataTypeID, "float"));
        }
      } else if (dt.isInteger()) {
        try {
          annotationValue = dataFactory.getOWLLiteral(Integer.parseInt(content));
        } catch (Exception e) {
          throw new Exception(String.format(literalValueError, dataTypeID, "integer"));
        }
      } else if (dt.isString()) {
        annotationValue = dataFactory.getOWLLiteral(content);
      } else {
        annotationValue = dataFactory.getOWLLiteral(content, dt);
      }
    } else {
      // If a datatype isn't provided, default to string literal
      annotationValue = dataFactory.getOWLLiteral(value.replace("'", ""));
    }
    return dataFactory.getOWLAnnotation(annotationProperty, annotationValue);
  }

  /**
<<<<<<< HEAD
   * Given an ontology and a class expression, return the set of superclasses while removing any circular subclass definitions. Warn on any circular subclasses.
=======
   * Given an ontology and a class expression, return the set of superclasses while removing any
   * circular subclass definitions. Warn on any circular subclasses.
>>>>>>> 058dc1c1
   *
   * @param ontology OWLOntology to get superclasses
   * @param cls OWLClass to get superclasses of
   * @return Set of OWLClassExpressions that are superclasses of cls
   */
  private static Set<OWLClassExpression> getSuperClasses(OWLOntology ontology, OWLClass cls) {
    Set<OWLClassExpression> superclasses = new HashSet<>();
<<<<<<< HEAD
=======

    // We might get stuck if a class is both subclass and equivalent
    // So compare the eqs to the superclasses and don't add a super if it's also an eq
    Collection<OWLClassExpression> eqs = EntitySearcher.getEquivalentClasses(cls, ontology);

>>>>>>> 058dc1c1
    for (OWLClassExpression expr : EntitySearcher.getSuperClasses(cls, ontology)) {
      if (expr.isAnonymous()) {
        superclasses.add(expr);
        continue;
      }
<<<<<<< HEAD
      if (expr.asOWLClass().getIRI() != cls.getIRI()) {
        superclasses.add(expr);
      } else {
        logger.warn("Circular subclass definition: " + cls.getIRI());
      }
=======
      if (eqs.contains(expr)) {
        logger.warn(
            String.format(
                "Class '%s' has equivalent class and superclass '%s'", cls.getIRI(), expr));
        continue;
      }
      if (expr.asOWLClass().getIRI() == cls.getIRI()) {
        logger.warn("Circular subclass definition: " + cls.getIRI());
        continue;
      }
      superclasses.add(expr);
>>>>>>> 058dc1c1
    }
    return superclasses;
  }

  /**
<<<<<<< HEAD
=======
   * Given a set of axiom classes (or null), set OWLAxiom as the only entry if the set is empty or
   * null. Otherwise return the original set.
   *
   * @param axiomTypes set of OWLAxiom classes
   * @return set of OWLAxiom classes
   */
  private static Set<Class<? extends OWLAxiom>> setDefaultAxiomType(
      Set<Class<? extends OWLAxiom>> axiomTypes) {
    if (axiomTypes == null || axiomTypes.isEmpty()) {
      axiomTypes = new HashSet<>();
      axiomTypes.add(OWLAxiom.class);
    }
    return axiomTypes;
  }

  /**
>>>>>>> 058dc1c1
   * Given an ontology, a set of objects, and a set of annotations, return a set of objects that are
   * annotated with at least one of the annotations in the set.
   *
   * @param ontology OWLOntology to retrieve annotations from
   * @param annotations Set of OWLAnnotations to filter objects with
   * @return subset of objects annotated by one of the OWLAnnotations
   */
  private static Set<OWLObject> selectAnnotated(
      OWLOntology ontology, Set<OWLObject> objects, Set<OWLAnnotation> annotations) {
    Set<OWLObject> relatedObjects = new HashSet<>();
    for (OWLObject object : objects) {
      if (object instanceof OWLEntity) {
        for (OWLAnnotationAssertionAxiom axiom :
            EntitySearcher.getAnnotationAssertionAxioms((OWLEntity) object, ontology)) {
          if (annotations.contains(axiom.getAnnotation())) {
            relatedObjects.add(object);
          }
        }
        // Handle annotated axioms as well
        if (object instanceof OWLClass) {
          for (OWLAxiom axiom : ontology.getAxioms((OWLClass) object, Imports.EXCLUDED)) {
            if (axiom.isAnnotated()) {
              for (OWLAnnotation annotation : axiom.getAnnotations()) {
                if (annotations.contains(annotation)) {
                  relatedObjects.add(object);
                }
              }
            }
          }
        } else if (object instanceof OWLObjectProperty) {
          for (OWLAxiom axiom : ontology.getAxioms((OWLObjectProperty) object, Imports.EXCLUDED)) {
            if (axiom.isAnnotated()) {
              for (OWLAnnotation annotation : axiom.getAnnotations()) {
                if (annotations.contains(annotation)) {
                  relatedObjects.add(object);
                }
              }
            }
          }
        } else if (object instanceof OWLDataProperty) {
          for (OWLAxiom axiom : ontology.getAxioms((OWLDataProperty) object, Imports.EXCLUDED)) {
            if (axiom.isAnnotated()) {
              for (OWLAnnotation annotation : axiom.getAnnotations()) {
                if (annotations.contains(annotation)) {
                  relatedObjects.add(object);
                }
              }
            }
          }
        } else if (object instanceof OWLAnnotationProperty) {
          for (OWLAxiom axiom :
              ontology.getAxioms((OWLAnnotationProperty) object, Imports.EXCLUDED)) {
            if (axiom.isAnnotated()) {
              for (OWLAnnotation annotation : axiom.getAnnotations()) {
                if (annotations.contains(annotation)) {
                  relatedObjects.add(object);
                }
              }
            }
          }
        } else if (object instanceof OWLDatatype) {
          for (OWLAxiom axiom : ontology.getAxioms((OWLDatatype) object, Imports.EXCLUDED)) {
            if (axiom.isAnnotated()) {
              for (OWLAnnotation annotation : axiom.getAnnotations()) {
                if (annotations.contains(annotation)) {
                  relatedObjects.add(object);
                }
              }
            }
          }
        } else if (object instanceof OWLIndividual) {
          for (OWLAxiom axiom : ontology.getAxioms((OWLIndividual) object, Imports.EXCLUDED)) {
            if (axiom.isAnnotated()) {
              for (OWLAnnotation annotation : axiom.getAnnotations()) {
                if (annotations.contains(annotation)) {
                  relatedObjects.add(object);
                }
              }
            }
          }
        } else if (object instanceof OWLObjectPropertyExpression) {
          for (OWLAxiom axiom :
              ontology.getAxioms((OWLObjectPropertyExpression) object, Imports.EXCLUDED)) {
            if (axiom.isAnnotated()) {
              for (OWLAnnotation annotation : axiom.getAnnotations()) {
                if (annotations.contains(annotation)) {
                  relatedObjects.add(object);
                }
              }
            }
          }
        }
      }
    }
    return relatedObjects;
  }

  /**
   * Given an ontology, an annotation property, and a set, recursively fill the set with the
   * ancestors of the annotation property.
   *
   * @param ontology OWLOntology to get ancestors from
   * @param property OWLAnnotationProperty to get ancestors of
   * @param ancestors Set of OWLObjects to fill with ancestors
   */
  private static void selectAnnotationPropertyAncestors(
      OWLOntology ontology, OWLAnnotationProperty property, Set<OWLObject> ancestors) {
    for (OWLAnnotationProperty superProperty :
        EntitySearcher.getSuperProperties(property, ontology)) {
      ancestors.add(superProperty);
      if (!superProperty.isTopEntity()) {
        selectAnnotationPropertyAncestors(ontology, superProperty, ancestors);
      }
    }
  }

  /**
   * Given an ontology, an annotation property, and a set, recursively fill the set with the
   * descendants of the annotation property.
   *
   * @param ontology OWLOntology to get descendants from
   * @param property OWLAnnotationProperty to get descendants of
   * @param descendants Set of OWLObjects to fill with descendants
   */
  private static void selectAnnotationPropertyDescendants(
      OWLOntology ontology, OWLAnnotationProperty property, Set<OWLObject> descendants) {
    for (OWLAnnotationProperty subProperty : EntitySearcher.getSubProperties(property, ontology)) {
      descendants.add(subProperty);
      if (!EntitySearcher.getSubProperties(subProperty, ontology).isEmpty()) {
        selectAnnotationPropertyAncestors(ontology, subProperty, descendants);
      }
    }
  }

  /**
   * Given an ontology, a class, and a set, recursively fill the set with the ancestors of the
   * class.
   *
   * @param ontology OWLOntology to get ancestors from
   * @param cls OWLClass to get ancestors of
   * @param ancestors Set of OWLObjects to fill with ancestors
   */
  private static void selectClassAncestors(
      OWLOntology ontology, OWLClass cls, Set<OWLObject> ancestors) {
    for (OWLClassExpression classExpression : EntitySearcher.getSuperClasses(cls, ontology)) {
      if (!classExpression.isAnonymous()) {
        OWLClass superClass = classExpression.asOWLClass();
        ancestors.add(superClass);
        if (!superClass.isTopEntity()) {
          selectClassAncestors(ontology, superClass, ancestors);
        }
      } else {
        ancestors.add(classExpression);
      }
    }
  }

  /**
   * Given an ontology, a class, and a set, recursively fill the set with the descendants of the
   * class.
   *
   * @param ontology OWLOntology to get descendants from
   * @param cls OWLClass to get descendants of
   * @param descendants Set of OWLObjects to fill with descendants
   */
  private static void selectClassDescendants(
      OWLOntology ontology, OWLClass cls, Set<OWLObject> descendants) {
    for (OWLClassExpression classExpression : EntitySearcher.getSubClasses(cls, ontology)) {
      if (!classExpression.isAnonymous()) {
        OWLClass subClass = classExpression.asOWLClass();
        descendants.add(subClass);
        if (!EntitySearcher.getSubClasses(subClass, ontology).isEmpty()) {
          selectClassDescendants(ontology, subClass, descendants);
        }
      } else {
        descendants.add(classExpression);
      }
    }
  }

  /**
   * Given an ontology, a data property, and a set, recursively fill the set with the ancestors of
   * the property.
   *
   * @param ontology OWLOntology to get ancestors from
   * @param property OWLDataProperty to get ancestors of
   * @param ancestors Set of OWLObjects to fill with ancestors
   */
  private static void selectDataPropertyAncestors(
      OWLOntology ontology, OWLDataProperty property, Set<OWLObject> ancestors) {
    for (OWLDataPropertyExpression propertyExpression :
        EntitySearcher.getSuperProperties(property, ontology)) {
      if (!propertyExpression.isAnonymous()) {
        OWLDataProperty superProperty =
            propertyExpression.getDataPropertiesInSignature().iterator().next();
        ancestors.add(superProperty);
        if (!superProperty.isTopEntity()) {
          selectDataPropertyAncestors(ontology, superProperty, ancestors);
        }
      } else {
        ancestors.add(propertyExpression);
      }
    }
  }

  /**
   * Given an ontology, a data property, and a set, recursively fill the set with the descendants of
   * the property.
   *
   * @param ontology OWLOntology to get descendants from
   * @param property OWLDataProperty to get descendants of
   * @param descendants Set of OWLObjects to fill with descendants
   */
  private static void selectDataPropertyDescendants(
      OWLOntology ontology, OWLDataProperty property, Set<OWLObject> descendants) {
    for (OWLDataPropertyExpression propertyExpression :
        EntitySearcher.getSubProperties(property, ontology)) {
      if (!propertyExpression.isAnonymous()) {
        OWLDataProperty subProperty =
            propertyExpression.getDataPropertiesInSignature().iterator().next();
        descendants.add(subProperty);
        if (!EntitySearcher.getSubProperties(subProperty, ontology).isEmpty()) {
          selectDataPropertyDescendants(ontology, subProperty, descendants);
        }
      } else {
        descendants.add(propertyExpression);
      }
    }
  }

  /**
   * Given an ontology, an object property, and a set, recursively fill the set with the ancestors
   * of the property.
   *
   * @param ontology OWLOntology to get ancestors from
   * @param property OWLObjectProperty to get ancestors of
   * @param ancestors Set of OWLObjects to fill with ancestors
   */
  private static void selectObjectPropertyAncestors(
      OWLOntology ontology, OWLObjectProperty property, Set<OWLObject> ancestors) {
    for (OWLObjectPropertyExpression propertyExpression :
        EntitySearcher.getSuperProperties(property, ontology)) {
      if (!propertyExpression.isAnonymous()) {
        OWLObjectProperty superProperty =
            propertyExpression.getObjectPropertiesInSignature().iterator().next();
        ancestors.add(superProperty);
        if (!superProperty.isTopEntity()) {
          selectObjectPropertyAncestors(ontology, superProperty, ancestors);
        }
      } else {
        ancestors.add(propertyExpression);
      }
    }
  }

  /**
   * Given an ontology, an object property, and a set, recursively fill the set with the descendants
   * of the property.
   *
   * @param ontology OWLOntology to get descendants from
   * @param property OWLObjectProperty to get descendants of
   * @param descendants Set of OWLObjects to fill with descendants
   */
  private static void selectObjectPropertyDescendants(
      OWLOntology ontology, OWLObjectProperty property, Set<OWLObject> descendants) {
    for (OWLObjectPropertyExpression propertyExpression :
        EntitySearcher.getSubProperties(property, ontology)) {
      if (!propertyExpression.isAnonymous()) {
        OWLObjectProperty subProperty =
            propertyExpression.getObjectPropertiesInSignature().iterator().next();
        descendants.add(subProperty);
        if (!EntitySearcher.getSubProperties(subProperty, ontology).isEmpty()) {
          selectObjectPropertyDescendants(ontology, subProperty, descendants);
        }
      } else {
        descendants.add(propertyExpression);
      }
    }
  }

  /**
   * Helper method to create subPropertyOf axioms that span gaps. This method fills in a list of
   * maps, each containing a sub-property/super-property pair. This list is used to generate the
   * appropriate subPropertyOf axioms.
   *
   * @param ontology OWLOntology to get ancestors from
   * @param objects set of OWLObjects to include
   * @param propPairs list of sub-super pairs
   * @param property OWLAnnotationProperty in set to act as sub-property
   * @param superProperties Collection of super-properties
   */
  private static void spanGapsHelper(
      OWLOntology ontology,
      Set<OWLObject> objects,
      Set<Map<String, OWLAnnotationProperty>> propPairs,
      OWLAnnotationProperty property,
      Collection<OWLAnnotationProperty> superProperties) {
    for (OWLAnnotationProperty sp : superProperties) {
      if (objects.contains(sp)) {
        if (objects.containsAll(sp.getSignature())) {
          Map<String, OWLAnnotationProperty> propertyPair = new HashMap<>();
          propertyPair.put(SUB, property);
          propertyPair.put(SUPER, sp);
          if (propPairs.add(propertyPair)) {
            property = sp;
            spanGapsHelper(
                ontology,
                objects,
                propPairs,
                property,
                EntitySearcher.getSuperProperties(property, ontology));
          }
        }
      } else if (!sp.isAnonymous()) {
        spanGapsHelper(
            ontology,
            objects,
            propPairs,
            property,
            EntitySearcher.getSuperProperties(sp, ontology));
      }
    }
  }

  /**
   * Helper method to create subClassOf axioms that span gaps. This method fills in a list of maps,
   * each containing a subclass/superclass pair. This list is used to generate the appropriate
   * subClassOf axioms.
   *
   * @param ontology OWLOntology to get ancestors from
   * @param objects set of OWLObjects to include
   * @param classPairs list of sub-super pairs
   * @param cls OWLClass in set to act as subclass
   * @param superClasses Collection of superclass OWLClassExpressions
   */
  private static void spanGapsHelper(
      OWLOntology ontology,
      Set<OWLObject> objects,
      Set<Map<String, OWLClassExpression>> classPairs,
      OWLClass cls,
      Collection<OWLClassExpression> superClasses) {
    for (OWLClassExpression sc : superClasses) {
      if (objects.containsAll(sc.getSignature())) {
        Map<String, OWLClassExpression> classPair = new HashMap<>();
        classPair.put(SUB, cls);
        classPair.put(SUPER, sc);
<<<<<<< HEAD
        classPairs.add(classPair);
        if (!sc.isAnonymous()) {
=======
        if (classPairs.add(classPair)) {
          // only recurse if the pair just added was not already present in the set.
          if (!sc.isAnonymous()) {
>>>>>>> 058dc1c1
            spanGapsHelper(
                ontology,
                objects,
                classPairs,
                sc.asOWLClass(),
                getSuperClasses(ontology, sc.asOWLClass()));
<<<<<<< HEAD
        }
      } else if (!sc.isAnonymous()) {
        spanGapsHelper(
            ontology,
            objects,
            classPairs,
            cls,
            getSuperClasses(ontology, sc.asOWLClass()));
=======
          }
        }
      } else if (!sc.isAnonymous()) {
        spanGapsHelper(
            ontology, objects, classPairs, cls, getSuperClasses(ontology, sc.asOWLClass()));
>>>>>>> 058dc1c1
      }
    }
  }

  /**
   * Helper method to create subPropertyOf axioms that span gaps (for data properties). This method
   * fills in a list of maps, each containing a sub-property/super-property pair. This list is used
   * to generate the appropriate subPropertyOf axioms.
   *
   * @param ontology OWLOntology to get ancestors from
   * @param objects set of OWLObjects to include
   * @param propPairs list of sub-super pairs
   * @param property OWLDataProperty in set to act as sub-property
   * @param superProperties Collection of super-properties OWLDataPropertyExpressions
   */
  private static void spanGapsHelper(
      OWLOntology ontology,
      Set<OWLObject> objects,
      Set<Map<String, OWLDataPropertyExpression>> propPairs,
      OWLDataProperty property,
      Collection<OWLDataPropertyExpression> superProperties) {
    for (OWLDataPropertyExpression sp : superProperties) {
      if (objects.containsAll(sp.getSignature())) {
        Map<String, OWLDataPropertyExpression> propertyPair = new HashMap<>();
        propertyPair.put(SUB, property);
        propertyPair.put(SUPER, sp);
        if (propPairs.add(propertyPair)) {
          if (!sp.isAnonymous()) {
            property = (OWLDataProperty) sp;
            spanGapsHelper(
                ontology,
                objects,
                propPairs,
                property,
                EntitySearcher.getSuperProperties(property, ontology));
          }
        }
      } else if (!sp.isAnonymous()) {
        spanGapsHelper(
            ontology,
            objects,
            propPairs,
            property,
            EntitySearcher.getSuperProperties(sp, ontology));
      }
    }
  }

  /**
   * Helper method to create subPropertyOf axioms that span gaps (for object properties). This
   * method fills in a list of maps, each containing a sub-property/super-property pair. This list
   * is used to generate the appropriate subPropertyOf axioms.
   *
   * @param ontology OWLOntology to get ancestors from
   * @param objects set of OWLObjects to include
   * @param propPairs list of sub-super pairs
   * @param property OWLObjectProperty in set to act as sub-property
   * @param superProperties Collection of super-properties OWLObjectPropertyExpressions
   */
  private static void spanGapsHelper(
      OWLOntology ontology,
      Set<OWLObject> objects,
      Set<Map<String, OWLObjectPropertyExpression>> propPairs,
      OWLObjectProperty property,
      Collection<OWLObjectPropertyExpression> superProperties) {
    for (OWLObjectPropertyExpression sp : superProperties) {
      if (objects.containsAll(sp.getSignature())) {
        Map<String, OWLObjectPropertyExpression> propertyPair = new HashMap<>();
        propertyPair.put(SUB, property);
        propertyPair.put(SUPER, sp);
        if (propPairs.add(propertyPair)) {
          if (!sp.isAnonymous()) {
            property = (OWLObjectProperty) sp;
            spanGapsHelper(
                ontology,
                objects,
                propPairs,
                property,
                EntitySearcher.getSuperProperties(property, ontology));
          }
        }
      } else if (!sp.isAnonymous()) {
        spanGapsHelper(
            ontology,
            objects,
            propPairs,
            property,
            EntitySearcher.getSuperProperties(sp, ontology));
      }
    }
  }
}<|MERGE_RESOLUTION|>--- conflicted
+++ resolved
@@ -104,25 +104,8 @@
    */
   public static Set<OWLAxiom> getCompleteAxioms(
       OWLOntology ontology, Set<OWLObject> objects, Set<Class<? extends OWLAxiom>> axiomTypes) {
-<<<<<<< HEAD
-    if (axiomTypes == null) {
-      axiomTypes = new HashSet<>();
-      axiomTypes.add(OWLAxiom.class);
-    }
-
-    Set<OWLAxiom> axioms = new HashSet<>();
-
-    Set<IRI> iris = new HashSet<>();
-    for (OWLObject object : objects) {
-      if (OWLNamedObject.class.isInstance(object)) {
-        OWLNamedObject namedObject = (OWLNamedObject) object;
-        iris.add(namedObject.getIRI());
-      }
-    }
-=======
     return getCompleteAxioms(ontology, objects, axiomTypes, false);
   }
->>>>>>> 058dc1c1
 
   /**
    * Given an ontology, a set of objects, and a set of axiom types, return a set of axioms where all
@@ -203,25 +186,8 @@
    */
   public static Set<OWLAxiom> getPartialAxioms(
       OWLOntology ontology, Set<OWLObject> objects, Set<Class<? extends OWLAxiom>> axiomTypes) {
-<<<<<<< HEAD
-    if (axiomTypes == null) {
-      axiomTypes = new HashSet<>();
-      axiomTypes.add(OWLAxiom.class);
-    }
-
-    Set<OWLAxiom> axioms = new HashSet<>();
-
-    Set<IRI> iris = new HashSet<>();
-    for (OWLObject object : objects) {
-      if (OWLNamedObject.class.isInstance(object)) {
-        OWLNamedObject namedObject = (OWLNamedObject) object;
-        iris.add(namedObject.getIRI());
-      }
-    }
-=======
     return getPartialAxioms(ontology, objects, axiomTypes, false);
   }
->>>>>>> 058dc1c1
 
   /**
    * Given an ontology, a set of objects, and a set of axiom types, return a set of axioms where at
@@ -1031,12 +997,8 @@
   }
 
   /**
-<<<<<<< HEAD
-   * Given an ontology and a class expression, return the set of superclasses while removing any circular subclass definitions. Warn on any circular subclasses.
-=======
    * Given an ontology and a class expression, return the set of superclasses while removing any
    * circular subclass definitions. Warn on any circular subclasses.
->>>>>>> 058dc1c1
    *
    * @param ontology OWLOntology to get superclasses
    * @param cls OWLClass to get superclasses of
@@ -1044,26 +1006,16 @@
    */
   private static Set<OWLClassExpression> getSuperClasses(OWLOntology ontology, OWLClass cls) {
     Set<OWLClassExpression> superclasses = new HashSet<>();
-<<<<<<< HEAD
-=======
 
     // We might get stuck if a class is both subclass and equivalent
     // So compare the eqs to the superclasses and don't add a super if it's also an eq
     Collection<OWLClassExpression> eqs = EntitySearcher.getEquivalentClasses(cls, ontology);
 
->>>>>>> 058dc1c1
     for (OWLClassExpression expr : EntitySearcher.getSuperClasses(cls, ontology)) {
       if (expr.isAnonymous()) {
         superclasses.add(expr);
         continue;
       }
-<<<<<<< HEAD
-      if (expr.asOWLClass().getIRI() != cls.getIRI()) {
-        superclasses.add(expr);
-      } else {
-        logger.warn("Circular subclass definition: " + cls.getIRI());
-      }
-=======
       if (eqs.contains(expr)) {
         logger.warn(
             String.format(
@@ -1075,14 +1027,11 @@
         continue;
       }
       superclasses.add(expr);
->>>>>>> 058dc1c1
     }
     return superclasses;
   }
 
   /**
-<<<<<<< HEAD
-=======
    * Given a set of axiom classes (or null), set OWLAxiom as the only entry if the set is empty or
    * null. Otherwise return the original set.
    *
@@ -1099,7 +1048,6 @@
   }
 
   /**
->>>>>>> 058dc1c1
    * Given an ontology, a set of objects, and a set of annotations, return a set of objects that are
    * annotated with at least one of the annotations in the set.
    *
@@ -1446,36 +1394,20 @@
         Map<String, OWLClassExpression> classPair = new HashMap<>();
         classPair.put(SUB, cls);
         classPair.put(SUPER, sc);
-<<<<<<< HEAD
-        classPairs.add(classPair);
-        if (!sc.isAnonymous()) {
-=======
         if (classPairs.add(classPair)) {
           // only recurse if the pair just added was not already present in the set.
           if (!sc.isAnonymous()) {
->>>>>>> 058dc1c1
             spanGapsHelper(
                 ontology,
                 objects,
                 classPairs,
                 sc.asOWLClass(),
                 getSuperClasses(ontology, sc.asOWLClass()));
-<<<<<<< HEAD
-        }
-      } else if (!sc.isAnonymous()) {
-        spanGapsHelper(
-            ontology,
-            objects,
-            classPairs,
-            cls,
-            getSuperClasses(ontology, sc.asOWLClass()));
-=======
           }
         }
       } else if (!sc.isAnonymous()) {
         spanGapsHelper(
             ontology, objects, classPairs, cls, getSuperClasses(ontology, sc.asOWLClass()));
->>>>>>> 058dc1c1
       }
     }
   }
