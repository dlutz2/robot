--- conflicted
+++ resolved
@@ -129,7 +129,7 @@
     for (OWLAxiom axiom : ontology.getAxioms()) {
       if (OntologyHelper.extendsAxiomTypes(axiom, axiomTypes)) {
         // Check both the full annotated axiom and axiom without annotations (if annotated)
-        Set<OWLObject> axiomObjects = null;
+        Set<OWLObject> axiomObjects;
         if (namedOnly) {
           axiomObjects = OntologyHelper.getNamedObjects(axiom);
         } else {
@@ -226,7 +226,7 @@
             axioms.add(axiom);
           }
         } else {
-          Set<OWLObject> axiomObjects = null;
+          Set<OWLObject> axiomObjects;
           if (namedOnly) {
             axiomObjects = OntologyHelper.getNamedObjects(axiom);
           } else {
@@ -837,11 +837,6 @@
    */
   protected static Set<OWLAnnotation> getAnnotations(
       OWLOntology ontology, IOHelper ioHelper, String annotation) throws Exception {
-<<<<<<< HEAD
-=======
-    OWLDataFactory dataFactory = OWLManager.getOWLDataFactory();
-
->>>>>>> 472256bb
     // Create an IRI from the CURIE
     String propertyID = annotation.split("=")[0];
     IRI propertyIRI = ioHelper.createIRI(propertyID);
@@ -861,7 +856,7 @@
     } else if (value.startsWith("^^")) {
       String datatypeString = value.substring(2).replace("<", "").replace(">", "");
       IRI datatypeIRI = ioHelper.createIRI(datatypeString);
-      OWLDatatype datatype = dataFactory.getOWLDatatype(datatypeIRI);
+      OWLDatatype datatype = df.getOWLDatatype(datatypeIRI);
       return getTypedAnnotations(ontology, annotationProperty, datatype);
 
     } else if (value.contains("<") && value.contains(">") && !value.contains("^^")) {
@@ -872,25 +867,16 @@
         throw new IllegalArgumentException(
             String.format(invalidIRIError, "annotation value (IRI)", valueID));
       }
-<<<<<<< HEAD
       return Sets.newHashSet(df.getOWLAnnotation(annotationProperty, valueIRI));
-=======
-      return Sets.newHashSet(dataFactory.getOWLAnnotation(annotationProperty, valueIRI));
-
->>>>>>> 472256bb
+
     } else if (value.contains("~'")) {
       // Return a set of annotations in the ontology that match a regex pattern
       return getPatternAnnotations(ontology, annotationProperty, value);
 
     } else if (value.contains("'")) {
       // Return a literal (string, boolean, double, integer, float) annotation
-      return Sets.newHashSet(
-<<<<<<< HEAD
-          getLiteralAnnotation(ioHelper, annotationProperty, value));
-=======
-          getLiteralAnnotation(ioHelper, dataFactory, annotationProperty, value));
-
->>>>>>> 472256bb
+      return Sets.newHashSet(getLiteralAnnotation(ioHelper, annotationProperty, value));
+
     } else {
       // Return an IRI annotation based on a CURIE
       IRI valueIRI = ioHelper.createIRI(value);
@@ -898,12 +884,7 @@
         throw new IllegalArgumentException(
             String.format(invalidIRIError, "annotation value (CURIE)", value));
       }
-<<<<<<< HEAD
       return Sets.newHashSet(df.getOWLAnnotation(annotationProperty, valueIRI));
-=======
-
-      return Sets.newHashSet(dataFactory.getOWLAnnotation(annotationProperty, valueIRI));
->>>>>>> 472256bb
     }
   }
 
@@ -1012,8 +993,8 @@
   }
 
   /**
-   * Given an IOHelper, an annotation property, and a literal value, return the
-   * OWLAnnotation object.
+   * Given an IOHelper, an annotation property, and a literal value, return the OWLAnnotation
+   * object.
    *
    * @param ioHelper IOHelper to retrieve prefix manager
    * @param annotationProperty OWLAnnotationProperty
@@ -1022,10 +1003,7 @@
    * @throws Exception on issue parsing to datatype
    */
   private static OWLAnnotation getLiteralAnnotation(
-      IOHelper ioHelper,
-      OWLAnnotationProperty annotationProperty,
-      String value)
-      throws Exception {
+      IOHelper ioHelper, OWLAnnotationProperty annotationProperty, String value) throws Exception {
     OWLAnnotationValue annotationValue;
     Matcher datatypeMatcher = Pattern.compile("'(.*)'\\^\\^(.*)").matcher(value);
     Matcher langMatcher = Pattern.compile("'(.*)'@(.*)").matcher(value);
@@ -1076,15 +1054,10 @@
       // A language is given - always a string literal
       String content = langMatcher.group(1);
       String lang = langMatcher.group(2);
-      annotationValue = dataFactory.getOWLLiteral(content, lang);
+      annotationValue = df.getOWLLiteral(content, lang);
     } else {
-<<<<<<< HEAD
       // If a datatype isn't provided, default to string literal
       annotationValue = df.getOWLLiteral(value.replace("'", ""));
-=======
-      // If a datatype isn't provided, default to string literal with no language
-      annotationValue = dataFactory.getOWLLiteral(value.replace("'", ""));
->>>>>>> 472256bb
     }
     return df.getOWLAnnotation(annotationProperty, annotationValue);
   }
