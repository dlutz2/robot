<project xmlns="http://maven.apache.org/POM/4.0.0"
<<<<<<< HEAD
        xmlns:xsi="http://www.w3.org/2001/XMLSchema-instance"
        xsi:schemaLocation="http://maven.apache.org/POM/4.0.0 http://maven.apache.org/xsd/maven-4.0.0.xsd">
    <modelVersion>4.0.0</modelVersion>
    <parent>
        <groupId>org.obolibrary.robot</groupId>
        <artifactId>robot</artifactId>
        <version>0.0.1-SNAPSHOT</version>
    </parent>
    <artifactId>robot-core</artifactId>
    <name>robot-core</name>
    <description>Core library for ROBOT, the OBO tool</description>
    
    <build>
    	<plugins>
			<plugin>
				<groupId>com.coveo</groupId>
				<artifactId>fmt-maven-plugin</artifactId>
				<version>2.1.0</version>
				<executions>
					<execution>
						<goals>
							<goal>format</goal>
						</goals>
					</execution>
				</executions>
			</plugin>
    	</plugins>
    </build>
=======
  xmlns:xsi="http://www.w3.org/2001/XMLSchema-instance"
  xsi:schemaLocation="http://maven.apache.org/POM/4.0.0 http://maven.apache.org/xsd/maven-4.0.0.xsd">
  <modelVersion>4.0.0</modelVersion>
>>>>>>> 5d8670ce

  <parent>
    <groupId>org.obolibrary.robot</groupId>
    <artifactId>robot</artifactId>
    <version>1.0.1-SNAPSHOT</version>
  </parent>
  <artifactId>robot-core</artifactId>
  <name>robot-core</name>
  <description>Core library for ROBOT: Library for working with OWL ontologies, especially Open Biological and Biomedical Ontologes (OBO).</description>

  <build>
    <plugins>
      <!-- Enforce Google Java Style -->
      <plugin>
        <groupId>com.coveo</groupId>
        <artifactId>fmt-maven-plugin</artifactId>
        <version>2.1.0</version>
        <executions>
          <execution>
            <goals>
              <goal>format</goal>
            </goals>
          </execution>
        </executions>
      </plugin>
    </plugins>
  </build>

  <dependencies>
    <dependency>
      <groupId>org.apache.jena</groupId>
      <artifactId>jena-arq</artifactId>
      <version>2.13.0</version>
    </dependency>
    <dependency>
      <groupId>com.github.jsonld-java</groupId>
      <artifactId>jsonld-java</artifactId>
      <version>0.5.1</version>
    </dependency>
    <dependency>
      <groupId>org.yaml</groupId>
      <artifactId>snakeyaml</artifactId>
      <version>1.15</version>
    </dependency>
    <dependency>
      <groupId>com.opencsv</groupId>
      <artifactId>opencsv</artifactId>
      <version>3.3</version>
    </dependency>
    <dependency>
      <groupId>org.geneontology</groupId>
      <artifactId>expression-materializing-reasoner</artifactId>
      <version>0.1.3</version>
    </dependency>
    <dependency>
      <groupId>org.geneontology</groupId>
      <artifactId>obographs</artifactId>
      <version>0.0.8</version>
    </dependency>
    <dependency>
      <groupId>com.fasterxml.jackson.core</groupId>
      <artifactId>jackson-core</artifactId>
      <version>2.9.3</version>
    </dependency>
    <dependency>
      <groupId>com.fasterxml.jackson.dataformat</groupId>
      <artifactId>jackson-dataformat-yaml</artifactId>
      <version>2.9.3</version>
    </dependency>
  </dependencies>
</project><|MERGE_RESOLUTION|>--- conflicted
+++ resolved
@@ -1,38 +1,7 @@
 <project xmlns="http://maven.apache.org/POM/4.0.0"
-<<<<<<< HEAD
-        xmlns:xsi="http://www.w3.org/2001/XMLSchema-instance"
-        xsi:schemaLocation="http://maven.apache.org/POM/4.0.0 http://maven.apache.org/xsd/maven-4.0.0.xsd">
-    <modelVersion>4.0.0</modelVersion>
-    <parent>
-        <groupId>org.obolibrary.robot</groupId>
-        <artifactId>robot</artifactId>
-        <version>0.0.1-SNAPSHOT</version>
-    </parent>
-    <artifactId>robot-core</artifactId>
-    <name>robot-core</name>
-    <description>Core library for ROBOT, the OBO tool</description>
-    
-    <build>
-    	<plugins>
-			<plugin>
-				<groupId>com.coveo</groupId>
-				<artifactId>fmt-maven-plugin</artifactId>
-				<version>2.1.0</version>
-				<executions>
-					<execution>
-						<goals>
-							<goal>format</goal>
-						</goals>
-					</execution>
-				</executions>
-			</plugin>
-    	</plugins>
-    </build>
-=======
   xmlns:xsi="http://www.w3.org/2001/XMLSchema-instance"
   xsi:schemaLocation="http://maven.apache.org/POM/4.0.0 http://maven.apache.org/xsd/maven-4.0.0.xsd">
   <modelVersion>4.0.0</modelVersion>
->>>>>>> 5d8670ce
 
   <parent>
     <groupId>org.obolibrary.robot</groupId>
