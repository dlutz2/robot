# Missing Ontology Description

**Problem:** The ontology header is missing required metadata: [description](http://dublincore.org/documents/dcmi-terms/#elements-description).

**Solution:** Add the missing description. See link for appropriate property.

```sparql
PREFIX dc: <http://purl.org/dc/elements/1.1/>
PREFIX dcterms: <http://purl.org/dc/terms/>
PREFIX owl: <http://www.w3.org/2002/07/owl#>

SELECT DISTINCT ?entity ?property ?value WHERE {
<<<<<<< HEAD
 VALUES ?property { dc:description dcterms:description }
 ?entity a owl:Ontology .
 OPTIONAL { ?entity ?property ?value }
 FILTER (!bound(?value))
=======
  VALUES ?property { dc:description }
  ?entity a owl:Ontology .
  OPTIONAL { ?entity ?property ?value }
  FILTER (!bound(?value))
>>>>>>> e582748b
}
```<|MERGE_RESOLUTION|>--- conflicted
+++ resolved
@@ -10,16 +10,9 @@
 PREFIX owl: <http://www.w3.org/2002/07/owl#>
 
 SELECT DISTINCT ?entity ?property ?value WHERE {
-<<<<<<< HEAD
- VALUES ?property { dc:description dcterms:description }
- ?entity a owl:Ontology .
- OPTIONAL { ?entity ?property ?value }
- FILTER (!bound(?value))
-=======
-  VALUES ?property { dc:description }
   ?entity a owl:Ontology .
   OPTIONAL { ?entity ?property ?value }
   FILTER (!bound(?value))
->>>>>>> e582748b
 }
+ VALUES ?property { dc:description dcterms:description }
 ```