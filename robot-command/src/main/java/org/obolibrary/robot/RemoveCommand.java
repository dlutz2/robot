--- conflicted
+++ resolved
@@ -1,15 +1,8 @@
 package org.obolibrary.robot;
 
-<<<<<<< HEAD
-import java.io.BufferedReader;
-import java.io.FileReader;
-import java.util.HashMap;
-import java.util.Map;
-=======
 import java.util.HashSet;
 import java.util.List;
 import java.util.Set;
->>>>>>> 280ce407
 import org.apache.commons.cli.CommandLine;
 import org.apache.commons.cli.Option;
 import org.apache.commons.cli.Options;
@@ -24,15 +17,6 @@
 
 public class RemoveCommand implements Command {
 
-<<<<<<< HEAD
-  private static final String CLASS = "class";
-  private static final String INDIV = "individual";
-  private static final String OBJ = "object-property";
-  private static final String ANN = "annotation-property";
-  private static final String DATA = "datatype-property";
-
-=======
->>>>>>> 280ce407
   /** Logger. */
   private static final Logger logger = LoggerFactory.getLogger(ExtractCommand.class);
 
@@ -46,20 +30,6 @@
     o.addOption("I", "input-iri", true, "load ontology from an IRI");
     o.addOption("o", "output", true, "save ontology to a file");
     o.addOption("O", "output-iri", true, "set OntologyIRI for output");
-<<<<<<< HEAD
-    o.addOption("c", "class", true, "remove a Class");
-    o.addOption("n", "individual", true, "remove a NamedIndividual");
-    o.addOption("e", "entity", true, "remove an OWL entity");
-    o.addOption("E", "entities", true, "remove a set of OWL entities");
-    o.addOption("b", "object-property", true, "remove an ObjectProperty");
-    o.addOption("a", "annotation-property", true, "remove an AnnotationProperty");
-    o.addOption("d", "datatype-property", true, "remove a DatatypeProperty");
-    o.addOption("N", "all-individuals", true, "remove all NamedIndividuals");
-    o.addOption("D", "descendant-classes", true, "remove all classes descended from a class");
-    o.addOption(
-        "A", "anonymous-superclasses", true, "remove all anonymous superclasses from a class");
-    options = o;
-=======
     o.addOption("N", "all-individuals", true, "if true, remove all individuals");
     o.addOption("e", "entity", true, "remove an entity");
     o.addOption("E", "entities", true, "remove a set of entities");
@@ -109,7 +79,6 @@
     a.setLongOpt("language-annotation");
     a.setArgs(3);
     options.addOption(a);
->>>>>>> 280ce407
   }
 
   /**
@@ -158,8 +127,6 @@
       execute(null, args);
     } catch (Exception e) {
       CommandLineHelper.handleException(getUsage(), getOptions(), e);
-<<<<<<< HEAD
-=======
     }
   }
 
@@ -192,84 +159,8 @@
     // Remove all individuals if true (defaults to false)
     if (CommandLineHelper.getBooleanValue(line, "all-individuals", false)) {
       RemoveOperation.removeIndividuals(ontology);
->>>>>>> 280ce407
-    }
-  }
-
-<<<<<<< HEAD
-  /**
-   * Given an input state and command line arguments, create a new ontology with removed axioms and
-   * return a new state. The input ontology is not changed.
-   *
-   * @param state the state from the previous command, or null
-   * @param args the command-line arguments
-   * @return a new state with the new ontology
-   * @throws Exception on any problem
-   */
-  public CommandState execute(CommandState state, String[] args) throws Exception {
-    CommandLine line = CommandLineHelper.getCommandLine(getUsage(), getOptions(), args);
-    if (line == null) {
-      return null;
-    }
-
-    IOHelper ioHelper = CommandLineHelper.getIOHelper(line);
-    state = CommandLineHelper.updateInputOntology(ioHelper, state, line);
-    OWLOntology ontology = state.getOntology();
-
-    IRI outputIRI = CommandLineHelper.getOutputIRI(line);
-    if (outputIRI == null) {
-      outputIRI = ontology.getOntologyID().getOntologyIRI().orNull();
-    }
-
-    // Remove all individuals if requested
-    if (CommandLineHelper.hasFlagOrCommand(line, "all-individuals")) {
-      RemoveOperation.removeIndividuals(ontology);
-    }
-
-    // Remove anonymous superclasses if requested (given CURIE)
-    String subClassID = CommandLineHelper.getOptionalValue(line, "anonymous-superclasses");
-    if (subClassID != null) {
-      RemoveOperation.removeAnonymousSuperclasses(ontology, subClassID);
-    }
-
-    // Remove descendant classes if requested (given CURIE)
-    String superClassID = CommandLineHelper.getOptionalValue(line, "descendant-classes");
-    if (superClassID != null) {
-      RemoveOperation.removeDescendantClasses(ontology, superClassID);
-    }
-
-    // Remove single entity if requesterd (given CURIE)
-    String entityID = CommandLineHelper.getOptionalValue(line, "entity");
-    if (entityID != null) {
-      RemoveOperation.remove(ontology, entityID);
-    }
-
-    // Remove list of entities if requested
-    // `--entities` expects a text file with entity IDs on separate lines
-    String idsFile = CommandLineHelper.getOptionalValue(line, "enitities");
-    if (idsFile != null) {
-      try (BufferedReader br = new BufferedReader(new FileReader(idsFile))) {
-        String id;
-        // Line by line remove the entity
-        while ((id = br.readLine()) != null) {
-          RemoveOperation.remove(ontology, id);
-        }
-      }
-    }
-
-    // Create map of options & their args (null if not provided)
-    // Expects CURIEs for the entities
-    Map<String, String> entityIDs = new HashMap<>();
-    entityIDs.put(CLASS, CommandLineHelper.getOptionalValue(line, CLASS));
-    entityIDs.put(INDIV, CommandLineHelper.getOptionalValue(line, INDIV));
-    entityIDs.put(OBJ, CommandLineHelper.getOptionalValue(line, OBJ));
-    entityIDs.put(ANN, CommandLineHelper.getOptionalValue(line, ANN));
-    entityIDs.put(DATA, CommandLineHelper.getOptionalValue(line, DATA));
-
-    RemoveOperation.remove(ontology, entityIDs);
-    CommandLineHelper.maybeSaveOutput(line, ontology);
-
-=======
+    }
+
     // Remove anonymous superclasses if requested (ID or 'all')
     String entityID = CommandLineHelper.getOptionalValue(line, "anonymous-classes");
     if (entityID != null) {
@@ -392,7 +283,6 @@
     }
 
     CommandLineHelper.maybeSaveOutput(line, ontology);
->>>>>>> 280ce407
     state.setOntology(ontology);
     return state;
   }
