--- conflicted
+++ resolved
@@ -164,11 +164,6 @@
       }
     }
 
-<<<<<<< HEAD
-    // If removing imports or ontology annotations,
-    // and there are no other selects, save and return
-    if (hadSelection && selectGroups.isEmpty() && objects.isEmpty()) {
-=======
     if (hadSelection && selectGroups.isEmpty() && objects.isEmpty()) {
       // If removing imports or ontology annotations
       // and there are no other selects, save and return
@@ -179,7 +174,6 @@
       // if objects is empty AND there WERE input IRIs
       // there is nothing to remove because the IRIs do not exist in the ontology
       // save and exit
->>>>>>> a548540e
       CommandLineHelper.maybeSaveOutput(line, ontology);
       state.setOntology(ontology);
       return state;
