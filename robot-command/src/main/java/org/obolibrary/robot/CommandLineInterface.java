--- conflicted
+++ resolved
@@ -21,22 +21,6 @@
      */
     private static CommandManager initManager() {
         CommandManager m = new CommandManager();
-<<<<<<< HEAD
-        m.addCommand("annotate",        new AnnotateCommand());
-        m.addCommand("convert",         new ConvertCommand());
-        m.addCommand("diff",            new DiffCommand());
-        m.addCommand("export-prefixes", new ExportPrefixesCommand());
-        m.addCommand("extract",         new ExtractCommand());
-        m.addCommand("filter",          new FilterCommand());
-        m.addCommand("materialize",     new MaterializeCommand());
-        m.addCommand("merge",           new MergeCommand());
-        m.addCommand("query",           new QueryCommand());
-        m.addCommand("reason",          new ReasonCommand());
-        m.addCommand("reduce",          new ReduceCommand());
-        m.addCommand("relax",           new RelaxCommand());
-        m.addCommand("template",        new TemplateCommand());
-        m.addCommand("unmerge",         new UnmergeCommand());
-=======
         m.addCommand("annotate",         new AnnotateCommand());
         m.addCommand("convert",          new ConvertCommand());
         m.addCommand("diff",             new DiffCommand());
@@ -50,8 +34,8 @@
         m.addCommand("reduce",           new ReduceCommand());
         m.addCommand("relax",            new RelaxCommand());
         m.addCommand("template",         new TemplateCommand());
+        m.addCommand("unmerge",          new UnmergeCommand());
         m.addCommand("validate-profile", new ValidateProfileCommand());
->>>>>>> 04c92f0c
         return m;
     }
 
