--- conflicted
+++ resolved
@@ -55,15 +55,11 @@
     o.addOption("O", "output-dir", true, "Directory for output");
     o.addOption("g", "use-graphs", true, "if true, load imports as named graphs");
     o.addOption("u", "update", true, "run a SPARQL UPDATE");
-<<<<<<< HEAD
-    o.addOption("y","temporary-file", true, "if true, stores intermediate --update results in a temporary file to reduce heap memory usage.");
-=======
     o.addOption(
         "y",
         "temporary-file",
         true,
         "if true, stores intermediate --update results in a temporary file to reduce heap memory usage.");
->>>>>>> 32284415
     o.addOption("t", "tdb", true, "if true, load RDF/XML or TTL onto disk");
     o.addOption("C", "create-tdb", true, "if true, create a TDB directory without querying");
     o.addOption("k", "keep-tdb-mappings", true, "if true, do not remove the TDB directory");
@@ -164,15 +160,10 @@
       state = CommandLineHelper.updateInputOntology(ioHelper, state, line);
       OWLOntology inputOntology = state.getOntology();
 
-<<<<<<< HEAD
-      final boolean useTemporaryFile = CommandLineHelper.getBooleanValue(line, "temporary-file", false);
-      OWLOntology outputOntology = executeUpdate(state, inputOntology, ioHelper, updatePaths, useTemporaryFile);
-=======
       final boolean useTemporaryFile =
           CommandLineHelper.getBooleanValue(line, "temporary-file", false);
       OWLOntology outputOntology =
           executeUpdate(state, inputOntology, ioHelper, updatePaths, useTemporaryFile);
->>>>>>> 32284415
       CommandLineHelper.maybeSaveOutput(line, outputOntology);
       state.setOntology(outputOntology);
       return state;
@@ -297,15 +288,11 @@
    * @throws Exception on file or ontology loading issues
    */
   private static OWLOntology executeUpdate(
-<<<<<<< HEAD
-      CommandState state, OWLOntology inputOntology, IOHelper ioHelper, List<String> updatePaths, boolean useTemporaryFile)
-=======
       CommandState state,
       OWLOntology inputOntology,
       IOHelper ioHelper,
       List<String> updatePaths,
       boolean useTemporaryFile)
->>>>>>> 32284415
       throws Exception {
     Map<String, String> updates = new LinkedHashMap<>();
     for (String updatePath : updatePaths) {
@@ -351,13 +338,7 @@
         catalogPath = null;
       }
     }
-<<<<<<< HEAD
-    return useTemporaryFile
-        ? QueryOperation.convertModelThroughTemporaryFile(model, ioHelper, catalogPath)
-        : QueryOperation.convertModel(model, ioHelper, catalogPath);
-=======
     return QueryOperation.convertModel(model, ioHelper, catalogPath, useTemporaryFile);
->>>>>>> 32284415
   }
 
   /**
