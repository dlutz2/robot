package org.obolibrary.robot;

import com.opencsv.CSVParserBuilder;
import com.opencsv.CSVReader;
import com.opencsv.CSVReaderBuilder;
import java.io.*;
import java.util.*;
import org.apache.commons.cli.CommandLine;
import org.apache.commons.cli.Options;
import org.semanticweb.owlapi.model.*;
import org.semanticweb.owlapi.util.DefaultPrefixManager;
import org.slf4j.Logger;
import org.slf4j.LoggerFactory;
import uk.ac.manchester.cs.owlapi.modularity.ModuleType;

/**
 * Handles inputs and outputs for the {@link ExtractOperation}.
 *
 * @author <a href="mailto:james@overton.ca">James A. Overton</a>
 */
public class ExtractCommand implements Command {
  /** Logger. */
  private static final Logger logger = LoggerFactory.getLogger(ExtractCommand.class);

  /** Namespace for error messages. */
  private static final String NS = "extract#";

  /** Error message when lower or branch terms are not specified with MIREOT. */
  private static final String missingMireotTermsError =
      NS
          + "MISSING MIREOT TERMS ERROR "
          + "either lower term(s) or branch term(s) must be specified for MIREOT";

  /** Error message when only upper terms are specified with MIREOT. */
  private static final String missingLowerTermError =
      NS
          + "MISSING LOWER TERMS ERROR "
          + "lower term(s) must be specified with upper term(s) for MIREOT";

  /** Error message when user provides invalid extraction method. */
  private static final String invalidMethodError =
      NS + "INVALID METHOD ERROR method must be: MIREOT, STAR, TOP, BOT";

  /** Error message when a MIREOT option is used for SLME. */
  private static final String invalidOptionError =
      NS
          + "INVALID OPTION ERROR "
          + "only --term or --term-file can be used to specify extract term(s) "
          + "for STAR, TOP, or BOT";

  /** Error message when the source map is not TSV or CSV. */
  private static final String invalidSourceMapError =
      NS + "INVALID SOURCE MAP ERROR --sources input must be .tsv or .csv";

  /** Store the command-line options for the command. */
  private Options options;

  /** Initialze the command. */
  public ExtractCommand() {
    Options o = CommandLineHelper.getCommonOptions();
    o.addOption("i", "input", true, "load ontology from a file");
    o.addOption("I", "input-iri", true, "load ontology from an IRI");
    o.addOption("o", "output", true, "save ontology to a file");
    o.addOption("O", "output-iri", true, "set OntologyIRI for output");
    o.addOption("m", "method", true, "extract method to use");
    o.addOption("t", "term", true, "term to extract");
    o.addOption("T", "term-file", true, "load terms from a file");
    o.addOption("u", "upper-term", true, "upper level term to extract");
    o.addOption("U", "upper-terms", true, "upper level terms to extract");
    o.addOption("l", "lower-term", true, "lower level term to extract");
    o.addOption("L", "lower-terms", true, "lower level terms to extract");
    o.addOption("b", "branch-from-term", true, "root term of branch to extract");
    o.addOption("B", "branch-from-terms", true, "root terms of branches to extract");
    o.addOption("c", "copy-ontology-annotations", true, "if true, include ontology annotations");
<<<<<<< HEAD
    o.addOption("f", "force", true, "if true, warn on empty input terms instead of fail");
=======
    o.addOption("a", "annotate-with-source", true, "if true, annotate terms with rdfs:isDefinedBy");
    o.addOption("s", "sources", true, "specify a mapping file of term to source ontology");
>>>>>>> 54cc21a2
    options = o;
  }

  /**
   * Name of the command.
   *
   * @return name
   */
  public String getName() {
    return "extract";
  }

  /**
   * Brief description of the command.
   *
   * @return description
   */
  public String getDescription() {
    return "extract terms from an ontology";
  }

  /**
   * Command-line usage for the command.
   *
   * @return usage
   */
  public String getUsage() {
    return "robot extract --input <file> "
        + "--term-file <file> "
        + "--output <file> "
        + "--output-iri <iri>";
  }

  /**
   * Command-line options for the command.
   *
   * @return options
   */
  public Options getOptions() {
    return options;
  }

  /**
   * Handle the command-line and file operations for the ExtractOperation.
   *
   * @param args strings to use as arguments
   */
  public void main(String[] args) {
    try {
      execute(null, args);
    } catch (Exception e) {
      CommandLineHelper.handleException(e);
    }
  }

  /**
   * Given an input state and command line arguments, extract a new ontology and return an new
   * state. The input ontology is not changed.
   *
   * @param state the state from the previous command, or null
   * @param args the command-line arguments
   * @return a new state with the extracted ontology
   * @throws Exception on any problem
   */
  public CommandState execute(CommandState state, String[] args) throws Exception {
    OWLOntology outputOntology;

    CommandLine line = CommandLineHelper.getCommandLine(getUsage(), getOptions(), args);
    if (line == null) {
      return null;
    }

    IOHelper ioHelper = CommandLineHelper.getIOHelper(line);
    state = CommandLineHelper.updateInputOntology(ioHelper, state, line);
    OWLOntology inputOntology = state.getOntology();

    IRI outputIRI = CommandLineHelper.getOutputIRI(line);
    if (outputIRI == null) {
      outputIRI = inputOntology.getOntologyID().getOntologyIRI().orNull();
    }

    // Determine if terms should be annotated with isDefinedBy
    boolean annotateSource = CommandLineHelper.getBooleanValue(line, "annotate-with-source", false);
    String sourceMapPath = CommandLineHelper.getOptionalValue(line, "sources");
    Map<IRI, IRI> sourceMap = new HashMap<>();
    if (sourceMapPath != null) {
      sourceMap = getSourceMap(ioHelper, sourceMapPath);
    }

    // Get method, make sure it has been specified
    String method =
        CommandLineHelper.getRequiredValue(line, "method", "method of extraction must be specified")
            .trim()
            .toLowerCase();

    boolean force = CommandLineHelper.getBooleanValue(line, "force", false);

    ModuleType moduleType = null;
    switch (method) {
      case "star":
        moduleType = ModuleType.STAR;
        break;
      case "top":
        moduleType = ModuleType.TOP;
        break;
      case "bot":
        moduleType = ModuleType.BOT;
        break;
    }

    if (method.equals("mireot")) {
      List<OWLOntology> outputOntologies = new ArrayList<>();
      // Get terms from input (ensuring that they are in the input ontology)
      // It's okay for any of these to return empty (allowEmpty = true)
      // Checks for empty sets later
      Set<IRI> upperIRIs =
          OntologyHelper.filterExistingTerms(
              inputOntology,
              CommandLineHelper.getTerms(ioHelper, line, "upper-term", "upper-terms"),
              true);
      if (upperIRIs.size() == 0) {
        upperIRIs = null;
      }
      Set<IRI> lowerIRIs =
          OntologyHelper.filterExistingTerms(
              inputOntology,
              CommandLineHelper.getTerms(ioHelper, line, "lower-term", "lower-terms"),
              true);
      if (lowerIRIs.size() == 0) {
        lowerIRIs = null;
      }
      Set<IRI> branchIRIs =
          OntologyHelper.filterExistingTerms(
              inputOntology,
              CommandLineHelper.getTerms(ioHelper, line, "branch-from-term", "branch-from-terms"),
              true);
      if (branchIRIs.size() == 0) {
        branchIRIs = null;
      }

      // Need branch IRIs or lower IRIs to proceed
      if (branchIRIs == null && lowerIRIs == null) {
        throw new IllegalArgumentException(missingMireotTermsError);
      } else {
        // First check for lower IRIs, upper IRIs can be null or not
        if (lowerIRIs != null) {
          outputOntologies.add(
              MireotOperation.getAncestors(
                  inputOntology, upperIRIs, lowerIRIs, null, annotateSource, sourceMap));
          // If there are no lower IRIs, there shouldn't be any upper IRIs
        } else if (upperIRIs != null) {
          throw new IllegalArgumentException(missingLowerTermError);
        }
        // Check for branch IRIs
        if (branchIRIs != null) {
          outputOntologies.add(
              MireotOperation.getDescendants(
                  inputOntology, branchIRIs, null, annotateSource, sourceMap));
        }
      }
      outputOntology = MergeOperation.merge(outputOntologies);
    } else if (moduleType != null) {
      // upper-term, lower-term, and branch-from term should not be used
      List<String> mireotTerms =
          Arrays.asList(
              CommandLineHelper.getOptionalValue(line, "upper-term"),
              CommandLineHelper.getOptionalValue(line, "upper-terms"),
              CommandLineHelper.getOptionalValue(line, "lower-term"),
              CommandLineHelper.getOptionalValue(line, "lower-terms"),
              CommandLineHelper.getOptionalValue(line, "branch-from-term"),
              CommandLineHelper.getOptionalValue(line, "branch-from-terms"));
      for (String mt : mireotTerms) {
        if (mt != null) {
          throw new IllegalArgumentException(invalidOptionError);
        }
      }
      // Make sure the terms exist in the input ontology
      Set<IRI> terms =
          OntologyHelper.filterExistingTerms(
<<<<<<< HEAD
              inputOntology, CommandLineHelper.getTerms(ioHelper, line), force);
      outputOntology = ExtractOperation.extract(inputOntology, terms, outputIRI, moduleType);
=======
              inputOntology, CommandLineHelper.getTerms(ioHelper, line), false);
      outputOntology =
          ExtractOperation.extract(
              inputOntology, terms, outputIRI, moduleType, annotateSource, sourceMap);
>>>>>>> 54cc21a2
    } else {
      throw new Exception(invalidMethodError);
    }

    // Maybe copy ontology annotations
    boolean copyOntologyAnnotations =
        CommandLineHelper.getBooleanValue(line, "copy-ontology-annotations", false);
    if (copyOntologyAnnotations) {
      for (OWLAnnotation annotation : inputOntology.getAnnotations()) {
        OntologyHelper.addOntologyAnnotation(outputOntology, annotation);
      }
    }

    CommandLineHelper.maybeSaveOutput(line, outputOntology);

    state.setOntology(outputOntology);
    return state;
  }

  /**
   * Given an IOHelper and the path to a term-to-source map, return a map of term IRI to source IRI.
   *
   * @param ioHelper IOHelper to handle prefixes
   * @param sourceMapPath path of the term-to-source map
   * @return map of term IRI to source IRI
   * @throws Exception on file reading issue
   */
  private static Map<IRI, IRI> getSourceMap(IOHelper ioHelper, String sourceMapPath)
      throws Exception {
    File sourceMapFile = new File(sourceMapPath);
    if (!sourceMapFile.exists()) {
      throw new Exception(String.format(missingFileError, sourceMapPath, "--sources"));
    }

    char separator;
    if (sourceMapPath.endsWith(".tsv")) {
      separator = '\t';
    } else if (sourceMapPath.endsWith(".csv")) {
      separator = ',';
    } else {
      throw new Exception(invalidSourceMapError);
    }

    DefaultPrefixManager pm = ioHelper.getPrefixManager();

    Reader reader = new FileReader(sourceMapFile);
    CSVReader csv =
        new CSVReaderBuilder(reader)
            .withCSVParser(new CSVParserBuilder().withSeparator(separator).build())
            .build();
    // Skip first line
    csv.skip(1);

    Map<IRI, IRI> sourceMap = new HashMap<>();
    for (String line[] : csv) {
      IRI entity = ioHelper.createIRI(line[0]);

      // Maybe create a source IRI from a prefix
      // Otherwise the full IRI should be provided
      IRI source;
      String sourceStr = line[1];
      String namespace = pm.getPrefix(sourceStr + ":");
      if (namespace != null) {
        if (namespace.endsWith("_") || namespace.endsWith("#") || namespace.endsWith("/")) {
          namespace = namespace.substring(0, namespace.length() - 1);
        }
        source = IRI.create(namespace.toLowerCase() + ".owl");
      } else {
        source = IRI.create(sourceStr);
      }
      sourceMap.put(entity, source);
    }

    return sourceMap;
  }
}<|MERGE_RESOLUTION|>--- conflicted
+++ resolved
@@ -72,12 +72,9 @@
     o.addOption("b", "branch-from-term", true, "root term of branch to extract");
     o.addOption("B", "branch-from-terms", true, "root terms of branches to extract");
     o.addOption("c", "copy-ontology-annotations", true, "if true, include ontology annotations");
-<<<<<<< HEAD
     o.addOption("f", "force", true, "if true, warn on empty input terms instead of fail");
-=======
     o.addOption("a", "annotate-with-source", true, "if true, annotate terms with rdfs:isDefinedBy");
     o.addOption("s", "sources", true, "specify a mapping file of term to source ontology");
->>>>>>> 54cc21a2
     options = o;
   }
 
@@ -257,15 +254,10 @@
       // Make sure the terms exist in the input ontology
       Set<IRI> terms =
           OntologyHelper.filterExistingTerms(
-<<<<<<< HEAD
               inputOntology, CommandLineHelper.getTerms(ioHelper, line), force);
-      outputOntology = ExtractOperation.extract(inputOntology, terms, outputIRI, moduleType);
-=======
-              inputOntology, CommandLineHelper.getTerms(ioHelper, line), false);
       outputOntology =
           ExtractOperation.extract(
               inputOntology, terms, outputIRI, moduleType, annotateSource, sourceMap);
->>>>>>> 54cc21a2
     } else {
       throw new Exception(invalidMethodError);
     }
