--- conflicted
+++ resolved
@@ -205,12 +205,8 @@
       state.setOntology(outputOntology);
       return state;
     } else if (objects.isEmpty()) {
-<<<<<<< HEAD
-      // Otherwise, proceed, and if objects is empty, add all objects
-=======
       // if objects is empty AND there were NO input IRIs add all
       // this means that we are adding everything to the set to start
->>>>>>> a548540e
       objects.addAll(OntologyHelper.getObjects(inputOntology));
     }
 
